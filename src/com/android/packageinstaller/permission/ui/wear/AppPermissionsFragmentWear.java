/*
* Copyright (C) 2015 The Android Open Source Project
*
* Licensed under the Apache License, Version 2.0 (the "License");
* you may not use this file except in compliance with the License.
* You may obtain a copy of the License at
*
*      http://www.apache.org/licenses/LICENSE-2.0
*
* Unless required by applicable law or agreed to in writing, software
* distributed under the License is distributed on an "AS IS" BASIS,
* WITHOUT WARRANTIES OR CONDITIONS OF ANY KIND, either express or implied.
* See the License for the specific language governing permissions and
* limitations under the License.
*/

package com.android.packageinstaller.permission.ui.wear;

import android.Manifest;
import android.app.Activity;
import android.app.Fragment;
import android.content.Intent;
import android.content.pm.PackageInfo;
import android.content.pm.PackageManager;
import android.content.pm.PermissionInfo;
import android.os.Bundle;
import android.os.UserHandle;
import android.preference.Preference;
import android.preference.PreferenceFragment;
import android.preference.PreferenceScreen;
import android.preference.SwitchPreference;
import android.support.wearable.view.WearableDialogHelper;
import android.util.Log;
import android.view.LayoutInflater;
import android.view.View;
import android.view.ViewGroup;
import android.widget.Toast;

import com.android.packageinstaller.R;
import com.android.packageinstaller.permission.model.AppPermissionGroup;
import com.android.packageinstaller.permission.model.AppPermissions;
import com.android.packageinstaller.permission.model.Permission;
import com.android.packageinstaller.permission.utils.LocationUtils;
import com.android.packageinstaller.permission.utils.SafetyNetLogger;
import com.android.packageinstaller.permission.utils.Utils;
import com.android.settingslib.RestrictedLockUtils;
import com.android.settingslib.RestrictedLockUtils.EnforcedAdmin;

import java.util.ArrayList;
import java.util.List;

public final class AppPermissionsFragmentWear extends PreferenceFragment {
    private static final String LOG_TAG = "AppPermFragWear";

    private static final String KEY_NO_PERMISSIONS = "no_permissions";

    public static AppPermissionsFragmentWear newInstance(String packageName) {
        return setPackageName(new AppPermissionsFragmentWear(), packageName);
    }

    private static <T extends Fragment> T setPackageName(T fragment, String packageName) {
        Bundle arguments = new Bundle();
        arguments.putString(Intent.EXTRA_PACKAGE_NAME, packageName);
        fragment.setArguments(arguments);
        return fragment;
    }

    private PackageManager mPackageManager;
    private List<AppPermissionGroup> mToggledGroups;
    private AppPermissions mAppPermissions;

    private boolean mHasConfirmedRevoke;

    /**
     * Provides click behavior for disabled preferences.
     * We can't use {@link PreferenceFragment#onPreferenceTreeClick}, as the base
     * {@link SwitchPreference} doesn't delegate to that method if the preference is disabled.
     */
    private static class PermissionSwitchPreference extends SwitchPreference {

        private final Activity mActivity;

        public PermissionSwitchPreference(Activity activity) {
            super(activity);
            this.mActivity = activity;
        }

        @Override
        public void performClick(PreferenceScreen preferenceScreen) {
            super.performClick(preferenceScreen);
            if (!isEnabled()) {
                // If setting the permission is disabled, it must have been locked
                // by the device or profile owner. So get that info and pass it to
                // the support details dialog.
                EnforcedAdmin deviceOrProfileOwner = RestrictedLockUtils.getProfileOrDeviceOwner(
                    mActivity, UserHandle.myUserId());
                RestrictedLockUtils.sendShowAdminSupportDetailsIntent(
                    mActivity, deviceOrProfileOwner);
            }
        }
    }

    @Override
    public void onCreate(Bundle savedInstanceState) {
        super.onCreate(savedInstanceState);

        String packageName = getArguments().getString(Intent.EXTRA_PACKAGE_NAME);
        Activity activity = getActivity();
        mPackageManager = activity.getPackageManager();

        PackageInfo packageInfo;

        try {
            packageInfo = mPackageManager.getPackageInfo(packageName, PackageManager.GET_PERMISSIONS);
        } catch (PackageManager.NameNotFoundException e) {
            Log.i(LOG_TAG, "No package:" + activity.getCallingPackage(), e);
            packageInfo = null;
        }

        if (packageInfo == null) {
            Toast.makeText(activity, R.string.app_not_found_dlg_title, Toast.LENGTH_LONG).show();
            activity.finish();
            return;
        }

        mAppPermissions = new AppPermissions(
                activity, packageInfo, null, true, () -> getActivity().finish());

        addPreferencesFromResource(R.xml.watch_permissions);
        initializePermissionGroupList();
    }

    @Override
    public void onResume() {
        super.onResume();
        mAppPermissions.refresh();

        // Also refresh the UI
        for (final AppPermissionGroup group : mAppPermissions.getPermissionGroups()) {
            Preference pref = findPreference(group.getName());
            if (pref instanceof SwitchPreference) {
                ((SwitchPreference) pref).setChecked(group.areRuntimePermissionsGranted());
            }
        }
    }

    @Override
    public void onPause() {
        super.onPause();
        logAndClearToggledGroups();
    }

    private void initializePermissionGroupList() {
        final String packageName = mAppPermissions.getPackageInfo().packageName;
        List<AppPermissionGroup> groups = mAppPermissions.getPermissionGroups();
        List<SwitchPreference> nonSystemPreferences = new ArrayList<>();

        if (!groups.isEmpty()) {
            getPreferenceScreen().removePreference(findPreference(KEY_NO_PERMISSIONS));
        }

        for (final AppPermissionGroup group : groups) {
            if (!Utils.shouldShowPermission(group, packageName)) {
                continue;
            }

            boolean isPlatform = group.getDeclaringPackage().equals(Utils.OS_PKG);

            if (Utils.areGroupPermissionsIndividuallyControlled(getContext(), group.getName())) {
                // If permission is controlled individually, we show all requested permission
                // inside this group.
                for (PermissionInfo perm : getPermissionInfosFromGroup(group)) {
                    final SwitchPreference pref = createSwitchPreferenceForPermission(group, perm);
                    showOrAddToNonSystemPreferences(pref, nonSystemPreferences, isPlatform);
                }
            } else {
                final SwitchPreference pref = createSwitchPreferenceForGroup(group);
                showOrAddToNonSystemPreferences(pref, nonSystemPreferences, isPlatform);
            }
        }

<<<<<<< HEAD
                    if ((Boolean) newVal) {
                        setPermission(group, pref, true);
                    } else {
                        final boolean grantedByDefault = group.hasGrantedByDefaultPermission();
                        if (grantedByDefault || (!group.doesSupportRuntimePermissions()
                                && !mHasConfirmedRevoke)) {
                            new WearableDialogHelper.DialogBuilder(getContext())
                                    .setNegativeIcon(R.drawable.confirm_button)
                                    .setPositiveIcon(R.drawable.cancel_button)
                                    .setNegativeButton(R.string.grant_dialog_button_deny_anyway,
                                            (dialog, which) -> {
                                                setPermission(group, pref, false);
                                                if (!group.hasGrantedByDefaultPermission()) {
                                                    mHasConfirmedRevoke = true;
                                                }
                                            })
                                    .setPositiveButton(R.string.cancel, (dialog, which) -> {})
                                    .setMessage(grantedByDefault ?
                                            R.string.system_warning : R.string.old_sdk_deny_warning)
                                    .show();
                            return false;
                        } else {
                            setPermission(group, pref, false);
                        }
                    }
=======
        // Now add the non-system settings to the end of the list
        for (SwitchPreference nonSystemPreference : nonSystemPreferences) {
            getPreferenceScreen().addPreference(nonSystemPreference);
        }
    }
>>>>>>> 110b22a3

    private void showOrAddToNonSystemPreferences(SwitchPreference pref,
            List<SwitchPreference> nonSystemPreferences, // Mutate
            boolean isPlatform) {
        // The UI shows System settings first, then non-system settings
        if (isPlatform) {
            getPreferenceScreen().addPreference(pref);
        } else {
            nonSystemPreferences.add(pref);
        }
    }

    private SwitchPreference createSwitchPreferenceForPermission(AppPermissionGroup group,
            PermissionInfo perm) {
        final SwitchPreference pref = new PermissionSwitchPreference(getActivity());
        pref.setKey(perm.name);
        pref.setTitle(perm.loadLabel(mPackageManager));
        pref.setChecked(group.areRuntimePermissionsGranted(new String[]{ perm.name }));
        pref.setOnPreferenceChangeListener((p, newVal) -> {
            if((Boolean) newVal) {
                group.grantRuntimePermissions(false, new String[]{ perm.name });
            } else {
                group.revokeRuntimePermissions(true, new String[]{ perm.name });
            }
            return true;
        });
        return pref;
    }

    private SwitchPreference createSwitchPreferenceForGroup(AppPermissionGroup group) {
        final SwitchPreference pref = new PermissionSwitchPreference(getActivity());

        pref.setKey(group.getName());
        pref.setTitle(group.getLabel());
        pref.setChecked(group.areRuntimePermissionsGranted());

        if (group.isPolicyFixed()) {
            pref.setEnabled(false);
        } else {
            pref.setOnPreferenceChangeListener((p, newVal) -> {
                if (LocationUtils.isLocationGroupAndProvider(
                        group.getName(), group.getApp().packageName)) {
                    LocationUtils.showLocationDialog(
                            getContext(), mAppPermissions.getAppLabel());
                    return false;
                }

                if ((Boolean) newVal) {
                    setPermission(group, pref, true);
                } else {
                    final boolean grantedByDefault = group.hasGrantedByDefaultPermission();
                    if (grantedByDefault
                            || (!group.hasRuntimePermission() && !mHasConfirmedRevoke)) {
                        new WearableDialogHelper.DialogBuilder(getContext())
                                .setNegativeIcon(R.drawable.confirm_button)
                                .setPositiveIcon(R.drawable.cancel_button)
                                .setNegativeButton(R.string.grant_dialog_button_deny_anyway,
                                        (dialog, which) -> {
                                            setPermission(group, pref, false);
                                            if (!group.hasGrantedByDefaultPermission()) {
                                                mHasConfirmedRevoke = true;
                                            }
                                        })
                                .setPositiveButton(R.string.cancel, (dialog, which) -> {})
                                .setMessage(grantedByDefault ?
                                        R.string.system_warning : R.string.old_sdk_deny_warning)
                                .show();
                        return false;
                    } else {
                        setPermission(group, pref, false);
                    }
                }

                return true;
            });
        }
        return pref;
    }

    private void setPermission(AppPermissionGroup group, SwitchPreference pref, boolean grant) {
        if (grant) {
            group.grantRuntimePermissions(false);
        } else {
            group.revokeRuntimePermissions(false);
        }
        addToggledGroup(group);
        pref.setChecked(grant);
    }

    private void addToggledGroup(AppPermissionGroup group) {
        if (mToggledGroups == null) {
            mToggledGroups = new ArrayList<>();
        }
        // Double toggle is back to initial state.
        if (mToggledGroups.contains(group)) {
            mToggledGroups.remove(group);
        } else {
            mToggledGroups.add(group);
        }
    }

    private void logAndClearToggledGroups() {
        if (mToggledGroups != null) {
            String packageName = mAppPermissions.getPackageInfo().packageName;
            SafetyNetLogger.logPermissionsToggled(packageName, mToggledGroups);
            mToggledGroups = null;
        }
    }

    private List<PermissionInfo> getPermissionInfosFromGroup(AppPermissionGroup group) {
        ArrayList<PermissionInfo> permInfos = new ArrayList<>(group.getPermissions().size());
        for(Permission perm : group.getPermissions()) {
            try {
                permInfos.add(mPackageManager.getPermissionInfo(perm.getName(), 0));
            } catch (PackageManager.NameNotFoundException e) {
                Log.w(LOG_TAG, "No permission:" + perm.getName());
            }
        }
        return permInfos;
    }
}<|MERGE_RESOLUTION|>--- conflicted
+++ resolved
@@ -179,39 +179,11 @@
             }
         }
 
-<<<<<<< HEAD
-                    if ((Boolean) newVal) {
-                        setPermission(group, pref, true);
-                    } else {
-                        final boolean grantedByDefault = group.hasGrantedByDefaultPermission();
-                        if (grantedByDefault || (!group.doesSupportRuntimePermissions()
-                                && !mHasConfirmedRevoke)) {
-                            new WearableDialogHelper.DialogBuilder(getContext())
-                                    .setNegativeIcon(R.drawable.confirm_button)
-                                    .setPositiveIcon(R.drawable.cancel_button)
-                                    .setNegativeButton(R.string.grant_dialog_button_deny_anyway,
-                                            (dialog, which) -> {
-                                                setPermission(group, pref, false);
-                                                if (!group.hasGrantedByDefaultPermission()) {
-                                                    mHasConfirmedRevoke = true;
-                                                }
-                                            })
-                                    .setPositiveButton(R.string.cancel, (dialog, which) -> {})
-                                    .setMessage(grantedByDefault ?
-                                            R.string.system_warning : R.string.old_sdk_deny_warning)
-                                    .show();
-                            return false;
-                        } else {
-                            setPermission(group, pref, false);
-                        }
-                    }
-=======
         // Now add the non-system settings to the end of the list
         for (SwitchPreference nonSystemPreference : nonSystemPreferences) {
             getPreferenceScreen().addPreference(nonSystemPreference);
         }
     }
->>>>>>> 110b22a3
 
     private void showOrAddToNonSystemPreferences(SwitchPreference pref,
             List<SwitchPreference> nonSystemPreferences, // Mutate
