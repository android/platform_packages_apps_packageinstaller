--- conflicted
+++ resolved
@@ -21,15 +21,10 @@
     <string name="permission_search_keyword" msgid="1652964722383449182">"اجازتیں"</string>
     <string name="cancel" msgid="7279939269964834974">"منسوخ کریں"</string>
     <string name="app_not_found_dlg_title" msgid="8897078571059217849">"ایپ نہیں ملی"</string>
-<<<<<<< HEAD
-    <string name="grant_dialog_button_deny" msgid="1649644200597601964">"انکار کریں"</string>
-    <string name="grant_dialog_button_deny_and_dont_ask_again" msgid="5716583584580362144">"مستردکریں اور دوبارہ نہ پوچھیں"</string>
-=======
     <string name="grant_dialog_button_deny" msgid="1649644200597601964">"مسترد کریں"</string>
     <string name="grant_dialog_button_deny_and_dont_ask_again" msgid="5716583584580362144">"مستردکریں اور دوبارہ نہ پوچھیں"</string>
     <string name="grant_dialog_button_deny_background" msgid="5378693207810841555">"استعمال کے دوران رسائی برقرار رکھیں"</string>
     <string name="grant_dialog_button_deny_background_and_dont_ask_again" msgid="1032019626928637454">"جاری رکھیں اور دوبارہ نہ پوچھیں"</string>
->>>>>>> 42838e2e
     <string name="grant_dialog_button_more_info" msgid="6933952978344714007">"مزید معلومات"</string>
     <string name="grant_dialog_button_deny_anyway" msgid="6134672842863824171">"بہرصورت انکار کریں"</string>
     <string name="current_permission_template" msgid="5642540253562598515">"<xliff:g id="PERMISSION_COUNT">%2$s</xliff:g> میں سے <xliff:g id="CURRENT_PERMISSION_INDEX">%1$s</xliff:g>"</string>
@@ -42,20 +37,12 @@
     <string name="permission_revoked_all" msgid="6356577996164232918">"سبھی غیر فعال ہیں"</string>
     <string name="permission_revoked_none" msgid="266013103540772023">"کوئی بھی غیر فعال نہیں ہے"</string>
     <string name="grant_dialog_button_allow" msgid="2137542756625939532">"اجازت دیں"</string>
-<<<<<<< HEAD
-    <string name="grant_dialog_button_allow_always" msgid="4201473810650722162">"ہر بار اجازت دیں"</string>
-    <string name="grant_dialog_button_allow_foreground" msgid="2929490670369819475">"صرف اسی وقت اجازت دیں جب ایپ استعمال میں ہو"</string>
-    <string name="app_permissions_breadcrumb" msgid="6174723486639913311">"ایپس"</string>
-    <string name="app_permissions" msgid="2778362347879465223">"ایپ کی اجازتیں"</string>
-    <string name="app_permission_manager" msgid="3802609813311662642">"اجازت کا مینیجر"</string>
-=======
     <string name="grant_dialog_button_allow_always" msgid="4201473810650722162">"ہر وقت اجازت دیں"</string>
     <string name="grant_dialog_button_allow_foreground" msgid="8090382319222429427">"صرف ایپ استعمال کرتے وقت اجازت دیں"</string>
     <string name="grant_dialog_button_allow_background" msgid="3190568549032350790">"ہر وقت اجازت دیں"</string>
     <string name="app_permissions_breadcrumb" msgid="6174723486639913311">"ایپس"</string>
     <string name="app_permissions" msgid="2778362347879465223">"ایپ کی اجازتیں"</string>
     <string name="app_permission_manager" msgid="3802609813311662642">"اجازتوں کا مینیجر"</string>
->>>>>>> 42838e2e
     <string name="never_ask_again" msgid="7645304182523160030">"دوبارہ نہ پوچھیں"</string>
     <string name="no_permissions" msgid="2193893107241172888">"کوئی اجازت نہیں ہے"</string>
     <string name="additional_permissions" msgid="7124470111123472154">"اضافی اجازتیں"</string>
@@ -67,11 +54,6 @@
     <string name="old_sdk_deny_warning" msgid="6018489265342857714">"‏یہ ایپ Android کے ایک پرانے ورژن کیلئے ڈیزائن کی گئی تھی۔ اجازت دینے سے انکار کرنے پر ممکن ہے کہ یہ مزید ٹھیک سے کام نہ کرے۔"</string>
     <string name="default_permission_description" msgid="692254823411049573">"ایک نامعلوم کارروائی انجام دیں"</string>
     <string name="app_permissions_group_summary" msgid="5019625174481872207">"<xliff:g id="COUNT_1">%2$d</xliff:g> میں سے <xliff:g id="COUNT_0">%1$d</xliff:g> ایپس کو اجازت دے دی گئی"</string>
-<<<<<<< HEAD
-    <string name="permission_usage_header" msgid="8802963718365732792">"حالیہ استعمال"</string>
-    <string name="permission_usage_view_details" msgid="7398825662321010957">"اجازتوں کا ڈیش بورڈ دیکھیں"</string>
-=======
->>>>>>> 42838e2e
     <string name="menu_show_system" msgid="7623002570829860709">"سسٹم دکھائیں"</string>
     <string name="menu_hide_system" msgid="2274204366405029090">"سسٹم چھپائیں"</string>
     <string name="no_apps" msgid="2377153782338039463">"کوئی ایپ نہیں ہے"</string>
@@ -86,15 +68,6 @@
     <string name="permission_summary_disabled_by_admin_background_only" msgid="3580805532594984554">"منتظم نے پس منظر کی رسائی غیر فعال کر دی ہے"</string>
     <string name="permission_summary_enabled_by_admin_background_only" msgid="5087543391647053237">"منتظم نے پس منظر کی رسائی فعال کر دی ہے"</string>
     <string name="permission_summary_enabled_by_admin_foreground_only" msgid="4566755547230479934">"منتظم نے پیش منظر کی رسائی فعال کر دی ہے"</string>
-<<<<<<< HEAD
-    <string name="permission_summary_enabled_system_fixed" msgid="1648259601814176611">"اجازت سسٹم نے سیٹ کی ہے"</string>
-    <!-- no translation found for background_access_chooser_dialog_choices:0 (2093938392538894210) -->
-    <!-- no translation found for background_access_chooser_dialog_choices:1 (3927338369513373750) -->
-    <!-- no translation found for background_access_chooser_dialog_choices:2 (8438068599173343936) -->
-    <string name="permission_access_always" msgid="2315256378850460955">"ہمیشہ"</string>
-    <string name="permission_access_only_foreground" msgid="8109903552082630801">"صرف ایپ استعمال کرنے کے دوران"</string>
-    <string name="permission_access_never" msgid="4717648645876576508">"کبھی نہیں"</string>
-=======
     <string name="permission_summary_enabled_system_fixed" msgid="5463084832974856683">"آپریٹ کرنے کے لیے آلہ کو یہ اجازت درکار ہے"</string>
     <!-- no translation found for background_access_chooser_dialog_choices:0 (2093938392538894210) -->
     <!-- no translation found for background_access_chooser_dialog_choices:1 (3927338369513373750) -->
@@ -102,7 +75,6 @@
     <string name="permission_access_always" msgid="5419580764084361573">"ہر وقت اجازت دیں"</string>
     <string name="permission_access_only_foreground" msgid="2857031150724321567">"صرف ایپ استعمال کرتے وقت اجازت دیں"</string>
     <string name="permission_access_never" msgid="425385910378172045">"مسترد کریں"</string>
->>>>>>> 42838e2e
     <string name="loading" msgid="323483393167148377">"لوڈ ہو رہا ہے…"</string>
     <string name="all_permissions" msgid="7813580062403112957">"تمام اجازتیں"</string>
     <string name="other_permissions" msgid="1956312685853070715">"ایپ کی دوسری اہلیتیں"</string>
@@ -121,53 +93,6 @@
     <string name="message_staging" msgid="641286607664721291">"ایپ کی مرحلہ بندی ہو رہی ہے…"</string>
     <string name="app_name_unknown" msgid="8288360585728122735">"نامعلوم"</string>
     <string name="permission_usage_title" msgid="6808284837306026819">"ڈیش بورڈ"</string>
-<<<<<<< HEAD
-    <plurals name="permission_usage_summary" formatted="false" msgid="5323807746329287417">
-      <item quantity="other">آخری بار رسائی: <xliff:g id="TIME_2">%1$s</xliff:g>\n<xliff:g id="NUM_3">%2$s</xliff:g> رسائیاں</item>
-      <item quantity="one">آخری بار رسائی: <xliff:g id="TIME_0">%1$s</xliff:g>\n<xliff:g id="NUM_1">%2$s</xliff:g> رسائی</item>
-    </plurals>
-    <plurals name="permission_usage_summary_background" formatted="false" msgid="7596001658859120646">
-      <item quantity="other">آخری بار رسائی: <xliff:g id="TIME_3">%1$s</xliff:g>\n<xliff:g id="NUM_4">%2$s</xliff:g> رسائیاں (<xliff:g id="NUM_5">%3$s</xliff:g> پس منظر میں)</item>
-      <item quantity="one">آخری بار رسائی: <xliff:g id="TIME_0">%1$s</xliff:g>\n<xliff:g id="NUM_1">%2$s</xliff:g> رسائی (<xliff:g id="NUM_2">%3$s</xliff:g> پس منظر میں)</item>
-    </plurals>
-    <plurals name="permission_usage_summary_duration" formatted="false" msgid="896006189476160370">
-      <item quantity="other">آخری بار رسائی: <xliff:g id="TIME_3">%1$s</xliff:g>\n<xliff:g id="NUM_4">%2$s</xliff:g> رسائیوں کی\nمدت: <xliff:g id="TIME_5">%3$s</xliff:g></item>
-      <item quantity="one">آخری بار رسائی: <xliff:g id="TIME_0">%1$s</xliff:g>\n<xliff:g id="NUM_1">%2$s</xliff:g> رسائی کی\nمدت: <xliff:g id="TIME_2">%3$s</xliff:g></item>
-    </plurals>
-    <plurals name="permission_usage_summary_background_duration" formatted="false" msgid="6112860268441134618">
-      <item quantity="other">آخری بار رسائی: <xliff:g id="TIME_4">%1$s</xliff:g>\n<xliff:g id="NUM_5">%2$s</xliff:g> رسائیوں کی (<xliff:g id="NUM_6">%3$s</xliff:g> پس منظر میں)\nمدت:<xliff:g id="TIME_7">%3$s</xliff:g></item>
-      <item quantity="one">آخری بار رسائی: <xliff:g id="TIME_0">%1$s</xliff:g>\n<xliff:g id="NUM_1">%2$s</xliff:g> رسائی (<xliff:g id="NUM_2">%3$s</xliff:g> پس منظر میں)\nمدت: <xliff:g id="TIME_3">%3$s</xliff:g></item>
-    </plurals>
-    <string name="permission_usage_any_permission" msgid="7824062114364689751">"کوئی اجازت"</string>
-    <string name="permission_usage_any_time" msgid="313857697004329939">"کسی بھی وقت"</string>
-    <string name="permission_usage_last_7_days" msgid="4553199171543115540">"آخری 7 دن"</string>
-    <string name="permission_usage_last_day" msgid="4149912805759768249">"آخری 24 گھنٹے"</string>
-    <string name="permission_usage_last_hour" msgid="2907717357748648755">"آخری 1 گھنٹہ"</string>
-    <string name="permission_usage_last_15_minutes" msgid="8092341409350314280">"آخری 15 منٹ"</string>
-    <string name="permission_usage_last_minute" msgid="1712931459994781087">"آخری 1 منٹ"</string>
-    <string name="no_permission_usages" msgid="698858628357371611">"اجازت کا استعمال نہیں ہوا ہے"</string>
-    <string name="permission_usage_list_title_any_time" msgid="3769244144339672988">"کسی بھی وقت رسائی حاصل کی جا سکتی ہے"</string>
-    <string name="permission_usage_list_title_last_7_days" msgid="3727861046378775818">"آخر کے 7 دنوں میں رسائی"</string>
-    <string name="permission_usage_list_title_last_day" msgid="5342320924730492471">"آخر کے 24 گھنٹے میں رسائی"</string>
-    <string name="permission_usage_list_title_last_hour" msgid="2815783501799574220">"آخر کے گھنٹے میں رسائی"</string>
-    <string name="permission_usage_list_title_last_15_minutes" msgid="6355340673284923840">"آخر کے 15 منٹ میں رسائی"</string>
-    <string name="permission_usage_list_title_last_minute" msgid="8035799852985876841">"آخر کے 1 منٹ میں رسائی حاصل کریں"</string>
-    <string name="permission_usage_bar_chart_title_any_time" msgid="8198031767207481138">"کسی بھی وقت اعلٰی اجازت کا استعمال"</string>
-    <string name="permission_usage_bar_chart_title_last_7_days" msgid="1383253721624697737">"آخر کے 7 دنوں میں اعلٰی اجازت کا استعمال"</string>
-    <string name="permission_usage_bar_chart_title_last_day" msgid="4961033178274179547">"آخر کے 24 گھنٹے میں اعلٰی اجازت کا استعمال"</string>
-    <string name="permission_usage_bar_chart_title_last_hour" msgid="652067970457696948">"آخر کے 1 گھنٹے میں اعلٰی اجازت کا استعمال"</string>
-    <string name="permission_usage_bar_chart_title_last_15_minutes" msgid="605482005070580571">"آخر کے 15 منٹ میں اعلٰی اجازت کا استعمال"</string>
-    <string name="permission_usage_bar_chart_title_last_minute" msgid="7503220317255343929">"آخر کے 1 گھنٹے میں سرفہرست اجازت کا استعمال"</string>
-    <string name="app_permission_usage_bar_label" msgid="5471180291634450396">"ایپس"</string>
-    <string name="app_permission_usage_filter_label" msgid="8700139296200468389">"فلٹر کردہ بلحاظ: <xliff:g id="PERM">%1$s</xliff:g>"</string>
-    <string name="app_permission_usage_remove_filter" msgid="2046234519591857627">"فلٹر ہٹائیں"</string>
-    <string name="filter_by_title" msgid="5940302511365561845">"فلٹر کریں بہ لحاظ"</string>
-    <string name="filter_by_permissions" msgid="7761207093643478436">"اجازتوں کے لحاظ سے فلٹر کریں"</string>
-    <string name="sort_spinner_most_permissions" msgid="7512752810135216720">"زیادہ تر اجازتیں"</string>
-    <string name="sort_spinner_most_accesses" msgid="8939431242431209447">"زیادہ تر رسائی"</string>
-    <string name="sort_spinner_recent" msgid="8391312947480880412">"حالیہ"</string>
-    <string name="permission_usage_refresh" msgid="2182775682810005148">"ریفریش کریں"</string>
-=======
     <string name="permission_usage_summary_foreground" msgid="2482299388611440256">"آخری رسائی: <xliff:g id="TIME">%1$s</xliff:g>\nایپ زير استعمال ہونے پر آخری بار رسائی حاصل کی گئی تھی"</string>
     <string name="permission_usage_summary_background" msgid="4789805581854248472">"آخری رسائی: <xliff:g id="TIME">%1$s</xliff:g>\nآخری بار پس منظر میں رسائی حاصل کی گئی تھی"</string>
     <string name="permission_usage_any_permission" msgid="7824062114364689751">"کوئی بھی اجازت"</string>
@@ -211,26 +136,11 @@
       <item quantity="other"><xliff:g id="NUMBER">%s</xliff:g> ایپس</item>
       <item quantity="one">1 ایپ</item>
     </plurals>
->>>>>>> 42838e2e
     <string name="app_permission_usage_title" msgid="5641038589468666526">"ایپ کی اجازتوں کا استعمال"</string>
     <string name="app_permission_usage_summary" msgid="8560461104458882198">"رسائی: <xliff:g id="NUM">%1$s</xliff:g> مرتبہ۔ کل دورانیہ: <xliff:g id="DURATION">%2$s</xliff:g>۔ <xliff:g id="TIME">%3$s</xliff:g> پہلے آخری بار استعمال کیا گيا۔"</string>
     <string name="app_permission_usage_summary_no_duration" msgid="4040424337831328212">"رسائی: <xliff:g id="NUM">%1$s</xliff:g> مرتبہ۔ <xliff:g id="TIME">%2$s</xliff:g> پہلے آخری بار استعمال کیا گیا۔"</string>
     <string name="app_permission_button_allow" msgid="1358817292836175593">"اجازت دیں"</string>
     <string name="app_permission_button_allow_always" msgid="4313513946865105788">"ہر وقت اجازت دیں"</string>
-<<<<<<< HEAD
-    <string name="app_permission_button_allow_foreground" msgid="6366222217615376397">"صرف اسی وقت اجازت دیں جب ایپ استعمال کی جا رہی ہو"</string>
-    <string name="app_permission_button_deny" msgid="5716368368650638408">"مسترد کریں"</string>
-    <string name="app_permission_title" msgid="2453000050669052385">"<xliff:g id="PERM">%1$s</xliff:g> کی اجازت"</string>
-    <string name="app_permission_header" msgid="5704679725169517493">"<xliff:g id="PERM">%1$s</xliff:g> نے <xliff:g id="APP">%2$s</xliff:g> کیلئے رسائی حاصل کی"</string>
-    <string name="app_permission_footer_usage_summary" msgid="2944747878556477852">"<xliff:g id="APP">%1$s</xliff:g> نے <xliff:g id="TIME">%3$s</xliff:g> پہلے <xliff:g id="PERM">%2$s</xliff:g> تک رسائی حاصل کی۔"</string>
-    <string name="app_permission_footer_no_usages" msgid="8176256750330679454">"<xliff:g id="APP">%1$s</xliff:g> نے آپ کے <xliff:g id="PERM">%2$s</xliff:g> تک رسائی نہیں کی ہے۔"</string>
-    <string name="app_permission_footer_usage_link" msgid="5912236275600923326">"تفصیلی اجازتوں کا استعمال دیکھیں"</string>
-    <string name="app_permission_most_recent_summary" msgid="7435245857128891808">"آخری رسائی: <xliff:g id="TIME_DATE">%1$s</xliff:g>"</string>
-    <string name="app_permission_never_accessed_summary" msgid="594285912530635023">"کبھی بھی رسائی حاصل نہیں کی"</string>
-    <string name="allowed_header" msgid="6279244592227088158">"اجازت ہے"</string>
-    <string name="allowed_foreground_header" msgid="7553595563464819175">"صرف استعمال کے دوران اجازت ہے"</string>
-    <string name="denied_header" msgid="2277998574238617699">"مسترد ہو گئی"</string>
-=======
     <string name="app_permission_button_allow_foreground" msgid="2303741829613210541">"صرف ایپ استعمال کرتے وقت اجازت دیں"</string>
     <string name="app_permission_button_deny" msgid="5716368368650638408">"مسترد کریں"</string>
     <string name="app_permission_title" msgid="2453000050669052385">"<xliff:g id="PERM">%1$s</xliff:g> کی اجازت"</string>
@@ -282,7 +192,6 @@
     <string name="allowed_always_header" msgid="6698473105201405782">"ہر وقت اجازت یافتہ"</string>
     <string name="allowed_foreground_header" msgid="7553595563464819175">"صرف استعمال کے دوران اجازت ہے"</string>
     <string name="denied_header" msgid="2277998574238617699">"مسترد کردہ"</string>
->>>>>>> 42838e2e
     <string name="detailed_usage_link" msgid="3990452346369247944">"تفصیلی استعمال دیکھیں"</string>
     <plurals name="days" formatted="false" msgid="3903419301028414979">
       <item quantity="other"><xliff:g id="NUMBER">%s</xliff:g> دن</item>
@@ -300,52 +209,14 @@
       <item quantity="other"><xliff:g id="NUMBER">%s</xliff:g> سیکنڈ</item>
       <item quantity="one">1 سیکنڈ</item>
     </plurals>
-<<<<<<< HEAD
-    <string name="role_request_message_add" msgid="1977772335648650272">"‏کیا آپ &lt;b&gt;<xliff:g id="APP_NAME">%1$s</xliff:g>&lt;/b&gt; کا استعمال اپنے <xliff:g id="ROLE_NAME">%2$s</xliff:g> کے طور پر کرنا چاہتے ہیں؟"</string>
-    <string name="role_request_message_replace" msgid="6367571247558110210">"‏کیا آپ &lt;b&gt;<xliff:g id="CURRENT_APP_NAME">%1$s</xliff:g>&lt;/b&gt; کی بجائے &lt;b&gt;<xliff:g id="NEW_APP_NAME">%1$s</xliff:g>&lt;/b&gt; کا استعمال اپنے <xliff:g id="ROLE_NAME">%2$s</xliff:g> کے طور پر کرنا چاہتے ہیں؟"</string>
-    <string name="permission_reminders" msgid="8040710767178843151">"اجازت کی یاددہانیاں"</string>
-    <string name="background_location_access_reminder_notification_title" msgid="3986986240015907758">"<xliff:g id="APP_NAME">%s</xliff:g> آپ کے مقام کا استعمال کر رہی ہے"</string>
-=======
     <string name="permission_reminders" msgid="8040710767178843151">"اجازت کی یاددہانیاں"</string>
     <string name="background_location_access_reminder_notification_title" msgid="458109692937364585">"<xliff:g id="APP_NAME">%s</xliff:g> نے پس منظر میں آپ کا مقام حاصل کر لیا ہے"</string>
->>>>>>> 42838e2e
     <string name="background_location_access_reminder_notification_content" msgid="2715202570602748060">"یہ ایپ ہمیشہ آپ کے مقام تک رسائی حاصل کر سکتی ہے۔ تبدیل کرنے کے لیے تھپتھپائیں۔"</string>
     <string name="permission_subtitle_only_in_foreground" msgid="3101936262905298459">"صرف اپپ کے زیر استعمال ہونے کے دوران"</string>
     <string name="no_permissions_allowed" msgid="5781278485002145993">"کوئی اجازت نہیں دی گئی"</string>
     <string name="no_permissions_denied" msgid="2449583707612365442">"کوئی بھی اجازت مسترد نہیں ہے"</string>
     <string name="no_apps_allowed" msgid="4529095928504611810">"کسی ایپ کو منظوری نہیں ہے"</string>
     <string name="no_apps_denied" msgid="2736758388618487796">"کوئی اپپ مسترد نہیں ہے"</string>
-<<<<<<< HEAD
-    <string name="launch_app" msgid="5641437562665039291">"کھولیں"</string>
-    <string name="uninstall_app" msgid="8756507666995809214">"اَن انسٹال کریں"</string>
-    <string name="force_stop_app" msgid="4253426323145479826">"زبردستی روکیں"</string>
-    <string name="settings" msgid="2884124136779508907">"ترتیبات"</string>
-    <string name="accessibility_service_dialog_title_single" msgid="1613456964930225277">"<xliff:g id="SERVICE_NAME">%s</xliff:g> کو آپ کے آلہ تک مکمل رسائی حاصل ہے"</string>
-    <string name="accessibility_service_dialog_title_multiple" msgid="1262608280562255761">"<xliff:g id="NUM_SERVICES">%s</xliff:g> ایکسیسبیلٹی سروسز کو آپ کے آلہ تک مکمل رسائی حاصل ہے"</string>
-    <string name="accessibility_service_dialog_bottom_text_single" msgid="6932810943462703517">"<xliff:g id="SERVICE_NAME">%s</xliff:g> آپ کی اسکرین، کارروائیوں اور ان پٹس کو دیکھ، کارروائیاں کر اور ڈسپلے کو کنٹرول کر سکتی ہے۔"</string>
-    <string name="accessibility_service_dialog_bottom_text_multiple" msgid="817809209968536329">"یہ سروسز آپ کی اسکرین، کارروائیوں اور ان پٹس کو دیکھ، کارروائیاں کر اور ڈسپلے کو کنٹرول کر سکتی ہیں۔"</string>
-    <string name="default_apps" msgid="8554530939151957828">"ڈیفالٹ ایپس"</string>
-    <string name="no_default_apps" msgid="5642715159090903032">"کوئی ڈیفالٹ ایپ نہیں ہے"</string>
-    <string name="default_apps_for_work" msgid="8582151955372061208">"کام کیلئے ڈیفالٹ"</string>
-    <string name="default_app_none" msgid="7671097769303174666">"کوئی نہیں"</string>
-    <string name="default_app_no_apps" msgid="5344668465735677271">"کوئی ایپس نہیں ہیں"</string>
-    <string name="special_app_access" msgid="2561673957499408877">"خاص ایپ تک رسائی"</string>
-    <string name="no_special_app_access" msgid="994977666694457811">"خاص ایپ تک کوئی رسائی نہیں ہے"</string>
-    <string name="special_app_access_no_apps" msgid="3934763650592564818">"کوئی ایپ نہیں ہے"</string>
-    <string name="role_label_assistant" msgid="456685142560727172">"معاون ایپ"</string>
-    <string name="role_label_browser" msgid="6266502234308421457">"براؤزر ایپ"</string>
-    <string name="role_label_dialer" msgid="3345895090725237533">"فون ایپ"</string>
-    <string name="role_label_sms" msgid="2262769075496017522">"‏SMS ایپ"</string>
-    <string name="role_label_emergency" msgid="2226651888638211616">"ہنگامی ایپ"</string>
-    <string name="role_label_home" msgid="7672863812639457378">"ہوم ایپ"</string>
-    <string name="role_label_music" msgid="5900245414865932272">"موسیقی ایپ"</string>
-    <string name="role_label_gallery" msgid="6939560238495155209">"گیلری ایپ"</string>
-    <string name="role_label_car_mode_dialer" msgid="5807291243320384807">"کار موڈ والی فون ایپ"</string>
-    <string name="role_label_call_redirection" msgid="8902197181113231577">"کال ری ڈائریکٹنگ اپپ"</string>
-    <string name="role_label_call_screening" msgid="411212589764916370">"کال اسکریننگ اپپ"</string>
-    <string name="role_label_call_companion" msgid="7369723859682076467">"ساتھی اپپ برائے کال"</string>
-    <string name="role_label_car_projection" msgid="3792929094325391213">"‏Car Projection ایپ"</string>
-=======
     <string name="car_permission_selected" msgid="2163426344720483487">"منتخب کردہ"</string>
     <string name="settings" msgid="2884124136779508907">"ترتیبات"</string>
     <string name="accessibility_service_dialog_title_single" msgid="1613456964930225277">"<xliff:g id="SERVICE_NAME">%s</xliff:g> کو آپ کے آلہ تک مکمل رسائی حاصل ہے"</string>
@@ -416,7 +287,6 @@
     <string name="special_app_access" msgid="2561673957499408877">"خاص ایپ تک رسائی"</string>
     <string name="no_special_app_access" msgid="994977666694457811">"خاص ایپ تک کوئی رسائی نہیں ہے"</string>
     <string name="special_app_access_no_apps" msgid="3934763650592564818">"کوئی ایپ نہیں ہے"</string>
->>>>>>> 42838e2e
     <string name="home_missing_work_profile_support" msgid="1439466272746259937">"دفتری پروفائل کا تعاون نہیں کرتا ہے"</string>
     <string name="encryption_unaware_confirmation_message" msgid="1366058948707595596">"نوٹ: اگر آپ اپنے آلہ کو دوبارہ شروع کرتے ہیں اور آپ کے پاس اسکرین لاک کا سیٹ ہے تو یہ ایپ تب تک شروع نہیں ہو سکتی جب تک آپ اپنا آلہ غیر مقفل نہ کر لیں۔"</string>
     <string name="assistant_confirmation_message" msgid="4529925223796676824">"اسسٹنٹ آپ کے سسٹم پر زیر استعمال ایپس کے بارے میں معلومات، بشمول آپ کی اسکرین پر نظر آنے والی یا ایپس کے اندر قابل رسائی معلومات پڑھ سکے گی۔"</string>
@@ -424,11 +294,6 @@
     <string name="incident_report_notification_title" msgid="8506385602505147862">"ڈیبگنگ کے تفصیلی ڈیٹا کا اشتراک کریں؟"</string>
     <string name="incident_report_notification_text" msgid="8316657912290049576">"<xliff:g id="APP_NAME">%1$s</xliff:g> ڈیبگنگ کی معلومات اپ لوڈ کرنا چاہتی ہے۔"</string>
     <string name="incident_report_dialog_title" msgid="6147075171471634629">"ڈیبگنگ ڈیٹا کا اشتراک کریں"</string>
-<<<<<<< HEAD
-    <string name="incident_report_dialog_text" msgid="6838105320223101131">"<xliff:g id="APP_NAME_0">%1$s</xliff:g> <xliff:g id="DATE">%2$s</xliff:g> کو <xliff:g id="TIME">%3$s</xliff:g> پر اس آلہ سے لی گئی بگ رپورٹ اپ لوڈ کرنے کی درخواست کر رہی ہے۔ بگ رپورٹس میں آپ کے آلہ کے بارے میں یا ایپس کے ذریعے لاگ کی گئی ذاتی معلومات، جیسے کہ صارف کے نام، مقام کا ڈیٹا، آلہ کے شناخت کاران اور نیٹ ورک کی معلومات شامل ہوتی ہیں۔ صرف ان ہی لوگوں اور ایپس کے ساتھ بگ رپورٹس کا اشتراک کریں جن پر آپ کو اس معلومات کے تعلق سے بھروسہ ہے۔ <xliff:g id="APP_NAME_1">%4$s</xliff:g> کو بگ رپورٹ اپ لوڈ کرنے کی اجازت دیں؟"</string>
-    <string name="incident_report_dialog_allow_label" msgid="6863130835544805205">"اجازت دیں"</string>
-    <string name="incident_report_dialog_deny_label" msgid="1297192379930944676">"رَد کریں"</string>
-=======
     <string name="incident_report_dialog_intro" msgid="153446034925770956">"سسٹم نے ایک مسئلے کا پتا لگایا ہے۔"</string>
     <string name="incident_report_dialog_text" msgid="6838105320223101131">"<xliff:g id="APP_NAME_0">%1$s</xliff:g> <xliff:g id="DATE">%2$s</xliff:g> کو <xliff:g id="TIME">%3$s</xliff:g> پر اس آلہ سے لی گئی بگ رپورٹ اپ لوڈ کرنے کی درخواست کر رہی ہے۔ بگ رپورٹس میں آپ کے آلہ کے بارے میں یا ایپس کے ذریعے لاگ کی گئی ذاتی معلومات، جیسے کہ صارف کے نام، مقام کا ڈیٹا، آلہ کے شناخت کاران اور نیٹ ورک کی معلومات شامل ہوتی ہیں۔ صرف ان ہی لوگوں اور ایپس کے ساتھ بگ رپورٹس کا اشتراک کریں جن پر آپ کو اس معلومات کے تعلق سے بھروسہ ہے۔ <xliff:g id="APP_NAME_1">%4$s</xliff:g> کو بگ رپورٹ اپ لوڈ کرنے کی اجازت دیں؟"</string>
     <string name="incident_report_error_dialog_text" msgid="1001752000696958519">"<xliff:g id="APP_NAME">%1$s</xliff:g> کیلئے بگ رپورٹ پر کارروائی کرنے میں ایک خرابی تھی۔ اس لئے ڈیبگنگ کے مفصل ڈیٹا کے اشتراک کی اجازت نہیں دی گئی۔ رکاوٹ کیلئے معذرت۔"</string>
@@ -442,5 +307,4 @@
     <string name="assistant_record_audio_user_sensitive_title" msgid="5382972366928946381">"اسسٹنٹ محرک کا پتہ لگانا دکھائیں"</string>
     <string name="assistant_record_audio_user_sensitive_summary" msgid="6852572549436960848">"جب صوتی معاون کو فعال کرنے کے لیے مائیکروفون کا استعمال کیا جائے تو اسٹیٹس بار میں آئیکن دکھائیں"</string>
     <string name="permgrouprequest_storage_isolated" msgid="1019696034804170865">"‏‎&lt;b&gt;<xliff:g id="APP_NAME">%1$s</xliff:g>&lt;/b&gt;‎ کو آپ کے آلہ پر تصاویر، میڈیا تک رسائی کی اجازت دیں؟"</string>
->>>>>>> 42838e2e
 </resources>