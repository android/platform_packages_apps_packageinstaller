<?xml version="1.0" encoding="UTF-8"?>
<!--  Copyright (C) 2007 The Android Open Source Project

     Licensed under the Apache License, Version 2.0 (the "License");
     you may not use this file except in compliance with the License.
     You may obtain a copy of the License at

          http://www.apache.org/licenses/LICENSE-2.0

     Unless required by applicable law or agreed to in writing, software
     distributed under the License is distributed on an "AS IS" BASIS,
     WITHOUT WARRANTIES OR CONDITIONS OF ANY KIND, either express or implied.
     See the License for the specific language governing permissions and
     limitations under the License.
 -->

<resources xmlns:android="http://schemas.android.com/apk/res/android"
    xmlns:xliff="urn:oasis:names:tc:xliff:document:1.2">
    <string name="app_name" msgid="2792757108872430971">"परवानगी नियंत्रक"</string>
    <string name="ok" msgid="4417794827535157922">"ओके"</string>
    <string name="permission_search_keyword" msgid="1652964722383449182">"परवानग्या"</string>
    <string name="cancel" msgid="7279939269964834974">"रद्द करा"</string>
    <string name="app_not_found_dlg_title" msgid="8897078571059217849">"अ‍ॅप आढळले नाही"</string>
    <string name="grant_dialog_button_deny" msgid="1649644200597601964">"नकार द्या"</string>
    <string name="grant_dialog_button_deny_and_dont_ask_again" msgid="5716583584580362144">"नकार द्या आणि पुन्हा विचारू नका"</string>
<<<<<<< HEAD
    <!-- no translation found for grant_dialog_button_deny_background (5378693207810841555) -->
    <skip />
    <!-- no translation found for grant_dialog_button_deny_background_and_dont_ask_again (1032019626928637454) -->
    <skip />
=======
    <string name="grant_dialog_button_deny_background" msgid="5378693207810841555">"वापरात असताना अ‍ॅक्सेस ठेवा"</string>
    <string name="grant_dialog_button_deny_background_and_dont_ask_again" msgid="1032019626928637454">"ठेवा आणि पुन्हा विचारू नका"</string>
>>>>>>> 42838e2e
    <string name="grant_dialog_button_more_info" msgid="6933952978344714007">"अधिक माहिती"</string>
    <string name="grant_dialog_button_deny_anyway" msgid="6134672842863824171">"तरीही नकार द्या"</string>
    <string name="current_permission_template" msgid="5642540253562598515">"<xliff:g id="CURRENT_PERMISSION_INDEX">%1$s</xliff:g> पैकी <xliff:g id="PERMISSION_COUNT">%2$s</xliff:g>"</string>
    <string name="permission_warning_template" msgid="1353228984024423745">"&lt;b&gt;<xliff:g id="APP_NAME">%1$s</xliff:g>&lt;/b&gt; ला <xliff:g id="ACTION">%2$s</xliff:g> ची परवानगी द्यायची का?"</string>
    <string name="permission_add_background_warning_template" msgid="1046864917164159751">"&lt;b&gt;<xliff:g id="APP_NAME">%1$s</xliff:g>&lt;/b&gt; ला नेहमी <xliff:g id="ACTION">%2$s</xliff:g> ची परवानगी द्यायची का?"</string>
    <string name="allow_permission_foreground_only" msgid="7444689446874060511">"फक्त अ‍ॅप वापरत असताना"</string>
    <string name="allow_permission_always" msgid="4089537686339013930">"नेहमी"</string>
    <string name="deny_permission_deny_and_dont_ask_again" msgid="8131547398883397878">"नकार द्या आणि पुन्हा विचारू नका"</string>
    <string name="permission_revoked_count" msgid="5556125174203696709">"<xliff:g id="COUNT">%1$d</xliff:g> बंद केल्या"</string>
    <string name="permission_revoked_all" msgid="6356577996164232918">"सर्व बंद केल्या"</string>
    <string name="permission_revoked_none" msgid="266013103540772023">"कोणत्याही बंद केल्या नाहीत"</string>
    <string name="grant_dialog_button_allow" msgid="2137542756625939532">"परवानगी द्या"</string>
<<<<<<< HEAD
    <string name="grant_dialog_button_allow_always" msgid="4201473810650722162">"प्रत्येक वेळी अनुमती द्या"</string>
    <!-- no translation found for grant_dialog_button_allow_foreground (8090382319222429427) -->
    <skip />
    <!-- no translation found for grant_dialog_button_allow_background (3190568549032350790) -->
    <skip />
    <string name="app_permissions_breadcrumb" msgid="6174723486639913311">"अॅप्स"</string>
=======
    <string name="grant_dialog_button_allow_always" msgid="4201473810650722162">"सर्व वेळी ॲक्सेसची अनुमती द्या"</string>
    <string name="grant_dialog_button_allow_foreground" msgid="8090382319222429427">"फक्त अ‍ॅप वापरत असताना अनुमती द्या"</string>
    <string name="grant_dialog_button_allow_background" msgid="3190568549032350790">"सर्व वेळी अनुमती द्या"</string>
    <string name="app_permissions_breadcrumb" msgid="6174723486639913311">"अ‍ॅप्स"</string>
>>>>>>> 42838e2e
    <string name="app_permissions" msgid="2778362347879465223">"अ‍ॅप परवानग्या"</string>
    <string name="app_permission_manager" msgid="3802609813311662642">"परवानगी व्यवस्थापक"</string>
    <string name="never_ask_again" msgid="7645304182523160030">"पुन्हा विचारू नका"</string>
    <string name="no_permissions" msgid="2193893107241172888">"परवानग्या नाहीत"</string>
    <string name="additional_permissions" msgid="7124470111123472154">"अतिरिक्त परवानग्या"</string>
    <string name="app_permissions_info_button_label" msgid="6566057048862462066">"अ‍ॅप माहिती उघडा"</string>
    <plurals name="additional_permissions_more" formatted="false" msgid="2232860610746920222">
<<<<<<< HEAD
      <item quantity="one">अधिक <xliff:g id="COUNT_1">%1$d</xliff:g></item>
      <item quantity="other">अधिक <xliff:g id="COUNT_1">%1$d</xliff:g></item>
=======
      <item quantity="other">अधिक <xliff:g id="COUNT_1">%1$d</xliff:g></item>
      <item quantity="one">अधिक <xliff:g id="COUNT_0">%1$d</xliff:g></item>
>>>>>>> 42838e2e
    </plurals>
    <string name="old_sdk_deny_warning" msgid="6018489265342857714">"हे अ‍ॅप Android च्या जुन्या आवृत्तीसाठी डीझाइन करण्यात आले होते. परवानगी नाकारल्यामुळे ते यापुढे अपेक्षित असल्याप्रमाणे कार्य करणार नाही."</string>
    <string name="default_permission_description" msgid="692254823411049573">"अज्ञात क्रिया करा"</string>
    <string name="app_permissions_group_summary" msgid="5019625174481872207">"<xliff:g id="COUNT_0">%1$d</xliff:g> पैकी <xliff:g id="COUNT_1">%2$d</xliff:g> अ‍ॅप्सना परवानगी दिली"</string>
    <string name="menu_show_system" msgid="7623002570829860709">"सिस्टम दर्शवा"</string>
    <string name="menu_hide_system" msgid="2274204366405029090">"सिस्टम लपवा"</string>
<<<<<<< HEAD
    <string name="no_apps" msgid="2377153782338039463">"कोणतेही अॅप्स नाहीत"</string>
    <string name="location_settings" msgid="547378321761364906">"स्थान सेटिंग्ज"</string>
    <string name="location_warning" msgid="4687406043150343369">"<xliff:g id="APP_NAME">%1$s</xliff:g> हा या डिव्‍हाइससाठी स्थान सेवांचा पुरवठादार आहे. स्थान अॅक्सेस स्थान सेटिंग्ज वरून सुधारित केला जाऊ शकतो."</string>
    <string name="system_warning" msgid="6868290533389195836">"तुम्ही ही परवानगी नाकारल्यास, तुमच्या डिव्‍हाइसची मुलभूत वैशिष्ट्ये अपेक्षित असल्याप्रमाणे कदाचित कार्य करू शकणार नाहीत."</string>
    <string name="permission_summary_enforced_by_policy" msgid="632945329450867948">"धोरणामुळे सक्ती केली"</string>
    <string name="permission_summary_disabled_by_policy_background_only" msgid="137178879402491132">"धोरणामुळे बॅकग्राउंड अॅक्सेस बंद केला आहे"</string>
    <string name="permission_summary_enabled_by_policy_background_only" msgid="2699118232240494204">"धोरणामुळे बॅकग्राउंड अॅक्सेस सुरू केला आहे"</string>
    <string name="permission_summary_enabled_by_policy_foreground_only" msgid="8652417310534780420">"धोरणामुळे फोरग्राउंड अॅक्सेस सुरू केला आहे"</string>
    <string name="permission_summary_enforced_by_admin" msgid="5156952484229154563">"प्रशासकाने नियंत्रित केलेले"</string>
    <string name="permission_summary_disabled_by_admin_background_only" msgid="3580805532594984554">"प्रशासकाने बॅकग्राउंड अॅक्सेस बंद केला आहे"</string>
    <string name="permission_summary_enabled_by_admin_background_only" msgid="5087543391647053237">"प्रशासकाने बॅकग्राउंड अॅक्सेस सुरू केला आहे"</string>
    <string name="permission_summary_enabled_by_admin_foreground_only" msgid="4566755547230479934">"प्रशासकाने फोरग्राउंड अॅक्सेस सुरू केला आहे"</string>
    <!-- no translation found for permission_summary_enabled_system_fixed (5463084832974856683) -->
    <skip />
    <!-- no translation found for background_access_chooser_dialog_choices:0 (2093938392538894210) -->
    <!-- no translation found for background_access_chooser_dialog_choices:1 (3927338369513373750) -->
    <!-- no translation found for background_access_chooser_dialog_choices:2 (8438068599173343936) -->
    <!-- no translation found for permission_access_always (5419580764084361573) -->
    <skip />
    <!-- no translation found for permission_access_only_foreground (2857031150724321567) -->
    <skip />
    <!-- no translation found for permission_access_never (425385910378172045) -->
    <skip />
=======
    <string name="no_apps" msgid="2377153782338039463">"कोणतेही अ‍ॅप्स नाहीत"</string>
    <string name="location_settings" msgid="547378321761364906">"स्थान सेटिंग्ज"</string>
    <string name="location_warning" msgid="4687406043150343369">"<xliff:g id="APP_NAME">%1$s</xliff:g> हा या डिव्‍हाइससाठी स्थान सेवांचा पुरवठादार आहे. स्थान अ‍ॅक्सेस स्थान सेटिंग्ज वरून सुधारित केला जाऊ शकतो."</string>
    <string name="system_warning" msgid="6868290533389195836">"तुम्ही ही परवानगी नाकारल्यास, तुमच्या डिव्‍हाइसची मुलभूत वैशिष्ट्ये अपेक्षित असल्याप्रमाणे कदाचित कार्य करू शकणार नाहीत."</string>
    <string name="permission_summary_enforced_by_policy" msgid="632945329450867948">"धोरणामुळे सक्ती केली"</string>
    <string name="permission_summary_disabled_by_policy_background_only" msgid="137178879402491132">"धोरणामुळे बॅकग्राउंड अ‍ॅक्सेस बंद केला आहे"</string>
    <string name="permission_summary_enabled_by_policy_background_only" msgid="2699118232240494204">"धोरणामुळे बॅकग्राउंड अ‍ॅक्सेस सुरू केला आहे"</string>
    <string name="permission_summary_enabled_by_policy_foreground_only" msgid="8652417310534780420">"धोरणामुळे फोरग्राउंड अ‍ॅक्सेस सुरू केला आहे"</string>
    <string name="permission_summary_enforced_by_admin" msgid="5156952484229154563">"प्रशासकाने नियंत्रित केलेले"</string>
    <string name="permission_summary_disabled_by_admin_background_only" msgid="3580805532594984554">"प्रशासकाने बॅकग्राउंड अ‍ॅक्सेस बंद केला आहे"</string>
    <string name="permission_summary_enabled_by_admin_background_only" msgid="5087543391647053237">"प्रशासकाने बॅकग्राउंड अ‍ॅक्सेस सुरू केला आहे"</string>
    <string name="permission_summary_enabled_by_admin_foreground_only" msgid="4566755547230479934">"प्रशासकाने फोरग्राउंड अ‍ॅक्सेस सुरू केला आहे"</string>
    <string name="permission_summary_enabled_system_fixed" msgid="5463084832974856683">"ऑपरेट करण्यासाठी डिव्हाइसला या परवानगीची गरज आहे"</string>
    <!-- no translation found for background_access_chooser_dialog_choices:0 (2093938392538894210) -->
    <!-- no translation found for background_access_chooser_dialog_choices:1 (3927338369513373750) -->
    <!-- no translation found for background_access_chooser_dialog_choices:2 (8438068599173343936) -->
    <string name="permission_access_always" msgid="5419580764084361573">"सर्व वेळी अनुमती द्या"</string>
    <string name="permission_access_only_foreground" msgid="2857031150724321567">"फक्त अ‍ॅप वापरताना अनुमती द्या"</string>
    <string name="permission_access_never" msgid="425385910378172045">"नाकारा"</string>
>>>>>>> 42838e2e
    <string name="loading" msgid="323483393167148377">"लोड होत आहे…"</string>
    <string name="all_permissions" msgid="7813580062403112957">"सर्व परवानग्या"</string>
    <string name="other_permissions" msgid="1956312685853070715">"अन्य अ‍ॅप क्षमता"</string>
    <string name="permission_request_title" msgid="6779348653783761548">"परवानगीची विनंती"</string>
    <string name="screen_overlay_title" msgid="1632732130312696010">"स्क्रीन ओव्हरले आढळले"</string>
<<<<<<< HEAD
    <string name="screen_overlay_message" msgid="3222033787364955006">"हे परवानगी सेटिंग बदलण्‍यासाठी, तुम्हाला सेटिंग्ज &gt; अॅप्स मधून स्क्रीन ओव्हरले बंद करावे लागेल"</string>
    <string name="screen_overlay_button" msgid="3554849308322944411">"सेटिंग्ज उघडा"</string>
    <string name="wear_not_allowed_dlg_title" msgid="6923880912091041609">"Android Wear"</string>
    <string name="wear_not_allowed_dlg_text" msgid="8731817202551430387">"इंस्टॉल करा/अनइंस्टॉल करा क्रिया Wear वर सपोर्ट करत नाहीत."</string>
    <string name="permission_review_title_template_install" msgid="8131698354985303888">"&lt;b&gt;<xliff:g id="APP_NAME">%1$s</xliff:g>&lt;/b&gt; ला काय अॅक्सेस करण्‍याची परवानगी द्यावी ते निवडा"</string>
    <string name="permission_review_title_template_update" msgid="7597155653571395485">"&lt;b&gt;<xliff:g id="APP_NAME">%1$s</xliff:g>&lt;/b&gt; अपडेट केले गेले आहे. या अॅपला काय अॅक्सेस करण्‍याची परवानगी द्यावी ते निवडा."</string>
=======
    <string name="screen_overlay_message" msgid="3222033787364955006">"हे परवानगी सेटिंग बदलण्‍यासाठी, तुम्हाला सेटिंग्ज &gt; अ‍ॅप्स मधून स्क्रीन ओव्हरले बंद करावे लागेल"</string>
    <string name="screen_overlay_button" msgid="3554849308322944411">"सेटिंग्ज उघडा"</string>
    <string name="wear_not_allowed_dlg_title" msgid="6923880912091041609">"Android Wear"</string>
    <string name="wear_not_allowed_dlg_text" msgid="8731817202551430387">"इंस्टॉल करा/अनइंस्टॉल करा क्रिया Wear वर सपोर्ट करत नाहीत."</string>
    <string name="permission_review_title_template_install" msgid="8131698354985303888">"&lt;b&gt;<xliff:g id="APP_NAME">%1$s</xliff:g>&lt;/b&gt; ला काय अ‍ॅक्सेस करण्‍याची परवानगी द्यावी ते निवडा"</string>
    <string name="permission_review_title_template_update" msgid="7597155653571395485">"&lt;b&gt;<xliff:g id="APP_NAME">%1$s</xliff:g>&lt;/b&gt; अपडेट केले गेले आहे. या ॲपला काय अ‍ॅक्सेस करण्‍याची परवानगी द्यावी ते निवडा."</string>
>>>>>>> 42838e2e
    <string name="review_button_cancel" msgid="7108377593627664194">"रद्द करा"</string>
    <string name="review_button_continue" msgid="1367925420132212571">"सुरू ठेवा"</string>
    <string name="new_permissions_category" msgid="7242713808413888679">"नवीन परवानग्या"</string>
    <string name="current_permissions_category" msgid="3835461245150972589">"वर्तमान परवानग्या"</string>
    <string name="message_staging" msgid="641286607664721291">"अ‍ॅप सुरुवातीच्या स्थितीत आहे…"</string>
    <string name="app_name_unknown" msgid="8288360585728122735">"अज्ञात"</string>
    <string name="permission_usage_title" msgid="6808284837306026819">"डॅशबोर्ड"</string>
<<<<<<< HEAD
    <!-- no translation found for permission_usage_summary_foreground (3203419920107457274) -->
    <skip />
    <!-- no translation found for permission_usage_summary_background (5719598203265078254) -->
    <skip />
=======
    <string name="permission_usage_summary_foreground" msgid="2482299388611440256">"शेवटचे अ‍ॅक्सेस केले: <xliff:g id="TIME">%1$s</xliff:g>\nअ‍ॅप वापरात असताना शेवटचे अ‍ॅक्सेस केले"</string>
    <string name="permission_usage_summary_background" msgid="4789805581854248472">"शेवटचे अ‍ॅक्सेस केले: <xliff:g id="TIME">%1$s</xliff:g>\nबॅकग्राउंडमध्ये शेवटचे अ‍ॅक्सेस केले"</string>
>>>>>>> 42838e2e
    <string name="permission_usage_any_permission" msgid="7824062114364689751">"कोणतीही परवानगी"</string>
    <string name="permission_usage_any_time" msgid="313857697004329939">"कधीही"</string>
    <string name="permission_usage_last_7_days" msgid="4553199171543115540">"शेवटचे सात दिवस"</string>
    <string name="permission_usage_last_day" msgid="4149912805759768249">"गेल्या २४ तासात"</string>
    <string name="permission_usage_last_hour" msgid="2907717357748648755">"शेवटचा एक तास"</string>
    <string name="permission_usage_last_15_minutes" msgid="8092341409350314280">"शेवटची १५ मिनिटे"</string>
<<<<<<< HEAD
    <string name="permission_usage_last_minute" msgid="1712931459994781087">"अंतिम एक मिनिट"</string>
    <string name="no_permission_usages" msgid="698858628357371611">"वापराची परवानगी नाही"</string>
    <!-- no translation found for permission_usage_list_title_any_time (5641676869304328239) -->
    <skip />
    <!-- no translation found for permission_usage_list_title_last_7_days (2972289322203714509) -->
    <skip />
    <!-- no translation found for permission_usage_list_title_last_day (6298662604046093174) -->
    <skip />
    <!-- no translation found for permission_usage_list_title_last_hour (7224982939487774388) -->
    <skip />
    <!-- no translation found for permission_usage_list_title_last_15_minutes (49045607172810502) -->
    <skip />
    <!-- no translation found for permission_usage_list_title_last_minute (7716966405942817635) -->
    <skip />
    <!-- no translation found for permission_usage_bar_chart_title_any_time (862654449303514044) -->
    <skip />
    <!-- no translation found for permission_usage_bar_chart_title_last_7_days (5393381637937213483) -->
    <skip />
    <!-- no translation found for permission_usage_bar_chart_title_last_day (7202567658282481259) -->
    <skip />
    <!-- no translation found for permission_usage_bar_chart_title_last_hour (4672313408976666479) -->
    <skip />
    <!-- no translation found for permission_usage_bar_chart_title_last_15_minutes (1776918144361651860) -->
    <skip />
    <!-- no translation found for permission_usage_bar_chart_title_last_minute (236300476767668315) -->
    <skip />
    <!-- no translation found for app_permission_usage_bar_label (7261634017833698654) -->
    <!-- no translation found for permission_usage_view_details (4728049344017619500) -->
    <skip />
    <string name="app_permission_usage_filter_label" msgid="8700139296200468389">"यानुसार फिल्टर केले: <xliff:g id="PERM">%1$s</xliff:g>"</string>
    <string name="app_permission_usage_remove_filter" msgid="2046234519591857627">"फिल्टर काढून टाका"</string>
    <string name="filter_by_title" msgid="5940302511365561845">"यानुसार फिल्टर करा"</string>
    <string name="filter_by_permissions" msgid="7761207093643478436">"परवानग्यांनुसार फिल्टर करा"</string>
    <!-- no translation found for filter_by_time (1763143592970195407) -->
    <skip />
    <string name="sort_spinner_most_permissions" msgid="7512752810135216720">"सर्वाधिक परवानग्या"</string>
    <string name="sort_spinner_most_accesses" msgid="8939431242431209447">"सर्वाधिक अॅक्सेस"</string>
    <string name="sort_spinner_recent" msgid="8391312947480880412">"नुकतेच"</string>
    <!-- no translation found for sort_by_app (1912228966803416485) -->
    <skip />
    <!-- no translation found for sort_by_time (8280378662234104410) -->
    <skip />
    <!-- no translation found for item_separator (8266062815210378175) -->
    <skip />
    <string name="permission_usage_refresh" msgid="2182775682810005148">"रिफ्रेश करा"</string>
    <!-- no translation found for permission_usage_permission_filter_subtitle (5539392196389332769) -->
    <string name="app_permission_usage_title" msgid="5641038589468666526">"अ‍ॅप परवानग्यांचा वापर"</string>
    <string name="app_permission_usage_summary" msgid="8560461104458882198">"अॅक्सेस करा: <xliff:g id="NUM">%1$s</xliff:g> वेळा. एकूण कालावधी: <xliff:g id="DURATION">%2$s</xliff:g>. <xliff:g id="TIME">%3$s</xliff:g> पूर्वी शेवटचे वापरले."</string>
    <string name="app_permission_usage_summary_no_duration" msgid="4040424337831328212">"अॅक्सेस करा: <xliff:g id="NUM">%1$s</xliff:g> वेळा. <xliff:g id="TIME">%2$s</xliff:g> पूर्वी शेवटचे वापरले."</string>
    <string name="app_permission_button_allow" msgid="1358817292836175593">"अनुमती द्या"</string>
    <string name="app_permission_button_allow_always" msgid="4313513946865105788">"सर्व वेळी अनुमती द्या"</string>
    <!-- no translation found for app_permission_button_allow_foreground (2303741829613210541) -->
    <skip />
    <string name="app_permission_button_deny" msgid="5716368368650638408">"नकार द्या"</string>
    <string name="app_permission_title" msgid="2453000050669052385">"<xliff:g id="PERM">%1$s</xliff:g> परवानगी"</string>
    <!-- no translation found for app_permission_header (228974007660007656) -->
    <skip />
    <!-- no translation found for app_permission_footer_usage_summary (1034436308858219976) -->
    <skip />
    <!-- no translation found for app_permission_footer_no_usages (4444374134047275841) -->
    <skip />
    <!-- no translation found for app_permission_footer_app_permissions_link (8033278634020892918) -->
    <skip />
    <!-- no translation found for app_permission_footer_permission_apps_link (8759141212929298774) -->
    <skip />
    <!-- no translation found for permission_description_summary_generic (5479202003136667039) -->
    <skip />
    <!-- no translation found for permission_description_summary_activity_recognition (2022880340017289990) -->
    <skip />
    <!-- no translation found for permission_description_summary_calendar (2846128908236787586) -->
    <skip />
    <!-- no translation found for permission_description_summary_call_log (2429916962093948340) -->
    <skip />
    <!-- no translation found for permission_description_summary_camera (6699611334403400091) -->
    <skip />
    <!-- no translation found for permission_description_summary_contacts (5169995707720233126) -->
    <skip />
    <!-- no translation found for permission_description_summary_location (687820658574645201) -->
    <skip />
    <!-- no translation found for permission_description_summary_media_aural (2102206495149326019) -->
    <skip />
    <!-- no translation found for permission_description_summary_media_visual (3105938942794669520) -->
    <skip />
    <!-- no translation found for permission_description_summary_microphone (2300290217308759293) -->
    <skip />
    <!-- no translation found for permission_description_summary_phone (3773977614654088578) -->
    <skip />
    <!-- no translation found for permission_description_summary_sensors (6733606479604624853) -->
    <skip />
    <!-- no translation found for permission_description_summary_sms (8850213022386508528) -->
    <skip />
    <string name="app_permission_most_recent_summary" msgid="7435245857128891808">"शेवटचा अ‍ॅक्सेस: <xliff:g id="TIME_DATE">%1$s</xliff:g>"</string>
    <string name="app_permission_never_accessed_summary" msgid="594285912530635023">"कधीही अ‍ॅक्सेस केलेले नाही"</string>
    <string name="allowed_header" msgid="6279244592227088158">"अनुमती असलेले"</string>
=======
    <string name="permission_usage_last_minute" msgid="1712931459994781087">"शेवटचा एक मिनिट"</string>
    <string name="no_permission_usages" msgid="698858628357371611">"वापराची परवानगी नाही"</string>
    <string name="permission_usage_list_title_any_time" msgid="5641676869304328239">"कोणत्याही वेळी सर्वात अलीकडील अ‍ॅक्सेस"</string>
    <string name="permission_usage_list_title_last_7_days" msgid="2972289322203714509">"मागील सात दिवसांतील सर्वात अलीकडील अ‍ॅक्सेस"</string>
    <string name="permission_usage_list_title_last_day" msgid="6298662604046093174">"मागील २४ तासांतील सर्वात अलीकडील अ‍ॅक्सेस"</string>
    <string name="permission_usage_list_title_last_hour" msgid="7224982939487774388">"मागील एका तासातील सर्वात अलीकडील अ‍ॅक्सेस"</string>
    <string name="permission_usage_list_title_last_15_minutes" msgid="49045607172810502">"मागील १५ मिनिटांतील सर्वात अलीकडील अ‍ॅक्सेस"</string>
    <string name="permission_usage_list_title_last_minute" msgid="7716966405942817635">"मागील एका मिनिटातील सर्वात अलीकडील अ‍ॅक्सेस"</string>
    <string name="permission_usage_bar_chart_title_any_time" msgid="862654449303514044">"कोणत्याही वेळी परवानगी वापर"</string>
    <string name="permission_usage_bar_chart_title_last_7_days" msgid="5393381637937213483">"मागील सात दिवसांतील परवानगी वापर"</string>
    <string name="permission_usage_bar_chart_title_last_day" msgid="7202567658282481259">"मागील २४ तासांतील परवानगी वापर"</string>
    <string name="permission_usage_bar_chart_title_last_hour" msgid="4672313408976666479">"मागील एका तासातील परवानगी वापर"</string>
    <string name="permission_usage_bar_chart_title_last_15_minutes" msgid="1776918144361651860">"मागील १५ मिनिटांतील परवानगी वापर"</string>
    <string name="permission_usage_bar_chart_title_last_minute" msgid="236300476767668315">"मागील एका मिनिटातील परवानगी वापर"</string>
    <plurals name="permission_usage_bar_label" formatted="false" msgid="6828034271144198049">
      <item quantity="other"><xliff:g id="NUMBER">%s</xliff:g> अ‍ॅप्स</item>
      <item quantity="one">एक अ‍ॅप</item>
    </plurals>
    <string name="permission_usage_view_details" msgid="4728049344017619500">"डॅशबोर्डमध्ये सर्व पहा"</string>
    <string name="app_permission_usage_filter_label" msgid="8700139296200468389">"यानुसार फिल्टर केले: <xliff:g id="PERM">%1$s</xliff:g>"</string>
    <string name="app_permission_usage_remove_filter" msgid="9105565119059367866">"डॅशबोर्ड मध्ये सर्व पहा"</string>
    <string name="filter_by_title" msgid="5940302511365561845">"यानुसार फिल्टर करा"</string>
    <string name="filter_by_permissions" msgid="7761207093643478436">"परवानग्यांनुसार फिल्टर करा"</string>
    <string name="filter_by_time" msgid="1763143592970195407">"वेळेनुसार फिल्टर करा"</string>
    <string name="sort_spinner_most_permissions" msgid="7512752810135216720">"सर्वाधिक परवानग्या"</string>
    <string name="sort_spinner_most_accesses" msgid="8939431242431209447">"सर्वाधिक अ‍ॅक्सेस"</string>
    <string name="sort_spinner_recent" msgid="8391312947480880412">"नुकतेच"</string>
    <string name="sort_by_app" msgid="1912228966803416485">"अ‍ॅप वापरानुसार क्रमाने लावा"</string>
    <string name="sort_by_time" msgid="8280378662234104410">"वेळेनुसार क्रमाने लावा"</string>
    <string name="item_separator" msgid="8266062815210378175">", "</string>
    <string name="permission_usage_refresh" msgid="2182775682810005148">"रिफ्रेश करा"</string>
    <plurals name="permission_usage_permission_filter_subtitle" formatted="false" msgid="5539392196389332769">
      <item quantity="other"><xliff:g id="NUMBER">%s</xliff:g> अ‍ॅप्स</item>
      <item quantity="one">एक अ‍ॅप</item>
    </plurals>
    <string name="app_permission_usage_title" msgid="5641038589468666526">"अ‍ॅप परवानग्यांचा वापर"</string>
    <string name="app_permission_usage_summary" msgid="8560461104458882198">"अ‍ॅक्सेस करा: <xliff:g id="NUM">%1$s</xliff:g> वेळा. एकूण कालावधी: <xliff:g id="DURATION">%2$s</xliff:g>. <xliff:g id="TIME">%3$s</xliff:g> पूर्वी शेवटचे वापरले."</string>
    <string name="app_permission_usage_summary_no_duration" msgid="4040424337831328212">"अ‍ॅक्सेस करा: <xliff:g id="NUM">%1$s</xliff:g> वेळा. <xliff:g id="TIME">%2$s</xliff:g> पूर्वी शेवटचे वापरले."</string>
    <string name="app_permission_button_allow" msgid="1358817292836175593">"अनुमती द्या"</string>
    <string name="app_permission_button_allow_always" msgid="4313513946865105788">"सर्व वेळी अनुमती द्या"</string>
    <string name="app_permission_button_allow_foreground" msgid="2303741829613210541">"फक्त अ‍ॅप वापरत असताना अनुमती द्या"</string>
    <string name="app_permission_button_deny" msgid="5716368368650638408">"नकार द्या"</string>
    <string name="app_permission_title" msgid="2453000050669052385">"<xliff:g id="PERM">%1$s</xliff:g> परवानगी"</string>
    <string name="app_permission_header" msgid="228974007660007656">"या अ‍ॅपसाठी <xliff:g id="PERM">%1$s</xliff:g> अ‍ॅक्सेस केला"</string>
    <string name="app_permission_footer_usage_summary_generic" msgid="7811075583756658149">"<xliff:g id="APP">%1$s</xliff:g> ने <xliff:g id="TIME">%3$s</xliff:g> पूर्वी तुमचे <xliff:g id="PERM">%2$s</xliff:g> अ‍ॅक्सेस केले"</string>
    <string name="app_permission_footer_usage_summary_activity_recognition" msgid="8791288545338985169">"<xliff:g id="APP">%1$s</xliff:g> ने <xliff:g id="TIME">%2$s</xliff:g> पूर्वी तुमची शारीरिक अ‍ॅक्टिव्हिटी अ‍ॅक्सेस केली"</string>
    <string name="app_permission_footer_usage_summary_calendar" msgid="8982393303411011561">"<xliff:g id="APP">%1$s</xliff:g> ने <xliff:g id="TIME">%2$s</xliff:g> पूर्वी तुमचे कॅलेंडर अ‍ॅक्सेस केले"</string>
    <string name="app_permission_footer_usage_summary_call_log" msgid="5841205759869615348">"<xliff:g id="APP">%1$s</xliff:g> ने <xliff:g id="TIME">%2$s</xliff:g> पूर्वी तुमचे कॉल लॉग अ‍ॅक्सेस केले"</string>
    <string name="app_permission_footer_usage_summary_camera" msgid="4915099510475162393">"<xliff:g id="APP">%1$s</xliff:g> ने <xliff:g id="TIME">%2$s</xliff:g> पूर्वी तुमचा कॅमेरा अ‍ॅक्सेस केला"</string>
    <string name="app_permission_footer_usage_summary_contacts" msgid="8892786668058834823">"<xliff:g id="APP">%1$s</xliff:g> ने <xliff:g id="TIME">%2$s</xliff:g> पूर्वी तुमचे संपर्क अ‍ॅक्सेस केले"</string>
    <string name="app_permission_footer_usage_summary_location" msgid="257321357251736067">"<xliff:g id="APP">%1$s</xliff:g> ने <xliff:g id="TIME">%2$s</xliff:g> पूर्वी तुमचे स्थान अ‍ॅक्सेस केले"</string>
    <string name="app_permission_footer_usage_summary_microphone" msgid="6461237822187085578">"<xliff:g id="APP">%1$s</xliff:g> ने <xliff:g id="TIME">%2$s</xliff:g> पूर्वी तुमचा मायक्रोफोन अ‍ॅक्सेस केला"</string>
    <string name="app_permission_footer_usage_summary_phone" msgid="1791466121210148997">"<xliff:g id="APP">%1$s</xliff:g> ने <xliff:g id="TIME">%2$s</xliff:g> पूर्वी तुमचा फोन अ‍ॅक्सेस केला"</string>
    <string name="app_permission_footer_usage_summary_sensors" msgid="8010060979779849320">"<xliff:g id="APP">%1$s</xliff:g> ने <xliff:g id="TIME">%2$s</xliff:g> पूर्वी तुमचे सेंसर अ‍ॅक्सेस केले"</string>
    <string name="app_permission_footer_usage_summary_sms" msgid="481907038945469547">"<xliff:g id="APP">%1$s</xliff:g> ने <xliff:g id="TIME">%2$s</xliff:g> पूर्वी तुमचा एसएमएस अ‍ॅक्सेस केला"</string>
    <string name="app_permission_footer_usage_summary_storage" msgid="7847355419185631004">"<xliff:g id="APP">%1$s</xliff:g> ने <xliff:g id="TIME">%2$s</xliff:g> पूर्वी तुमचा स्टोरेज अ‍ॅक्सेस केला"</string>
    <string name="app_permission_footer_no_usages_generic" msgid="7904373526554483299">"<xliff:g id="APP">%1$s</xliff:g> ने तुमचे <xliff:g id="PERM">%2$s</xliff:g> अ‍ॅक्सेस केलेले नाही"</string>
    <string name="app_permission_footer_no_usages_activity_recognition" msgid="1015916448819291701">"<xliff:g id="APP">%1$s</xliff:g> ने तुमची शारीरिक अ‍ॅक्टिव्हिटी अ‍ॅक्सेस केलेली नाही"</string>
    <string name="app_permission_footer_no_usages_calendar" msgid="1448523686184653876">"<xliff:g id="APP">%1$s</xliff:g> ने तुमचे कॅलेंडर अ‍ॅक्सेस केलेले नाही"</string>
    <string name="app_permission_footer_no_usages_call_log" msgid="5433327903098404145">"<xliff:g id="APP">%1$s</xliff:g> ने तुमचे कॉल लॉग अ‍ॅक्सेस केलेले नाहीत"</string>
    <string name="app_permission_footer_no_usages_camera" msgid="3812424069400633756">"<xliff:g id="APP">%1$s</xliff:g> ने तुमचा कॅमेराचा अ‍ॅक्सेस केलेला नाही"</string>
    <string name="app_permission_footer_no_usages_contacts" msgid="2962618560409910236">"<xliff:g id="APP">%1$s</xliff:g> ने तुमचे संपर्क अ‍ॅक्सेस केलेले नाहीत"</string>
    <string name="app_permission_footer_no_usages_location" msgid="3139403882972245466">"<xliff:g id="APP">%1$s</xliff:g> ने तुमचे स्थान अ‍ॅक्सेस केलेले नाही"</string>
    <string name="app_permission_footer_no_usages_microphone" msgid="4502324845867303326">"<xliff:g id="APP">%1$s</xliff:g> ने तुमचा मायक्रोफोन अ‍ॅक्सेस केलेला नाही"</string>
    <string name="app_permission_footer_no_usages_phone" msgid="3134870310324070582">"<xliff:g id="APP">%1$s</xliff:g> ने तुमचा फोन अ‍ॅक्सेस केलेला नाही"</string>
    <string name="app_permission_footer_no_usages_sensors" msgid="6780114763414830921">"<xliff:g id="APP">%1$s</xliff:g> ने तुमचे सेंसर अ‍ॅक्सेस केलेले नाहीत"</string>
    <string name="app_permission_footer_no_usages_sms" msgid="2914635748085007335">"<xliff:g id="APP">%1$s</xliff:g> ने तुमचा एसएमएस अ‍ॅक्सेस केलेला नाही"</string>
    <string name="app_permission_footer_no_usages_storage" msgid="6855153915670393812">"<xliff:g id="APP">%1$s</xliff:g> ने तुमचा स्टोरेज अ‍ॅक्सेस केलेला नाही"</string>
    <string name="app_permission_footer_not_available" msgid="8880039652295478414">"या परवानगीसाठी शेवटचा अ‍ॅक्सेस केलेला डेटा सध्या उपलब्ध नाही"</string>
    <string name="app_permission_footer_app_permissions_link" msgid="8033278634020892918">"सर्व <xliff:g id="APP">%1$s</xliff:g> परवानग्या पहा"</string>
    <string name="app_permission_footer_permission_apps_link" msgid="8759141212929298774">"ही परवानगी असलेली सर्व अ‍ॅप्स पहा"</string>
    <string name="permission_description_summary_generic" msgid="5479202003136667039">"ही परवानगी असलेली अ‍ॅप्स <xliff:g id="DESCRIPTION">%1$s</xliff:g> करू शकतात"</string>
    <string name="permission_description_summary_activity_recognition" msgid="7914828358811635600">"ही परवानगी असलेली अ‍ॅप्स तुमची शारीरिक अ‍ॅक्टिव्हिटी जसे चालणे, सायकल चालवणे, ड्राइव्ह करणे, किती पावले चाललात ती संख्या आणि आणखी बर्‍याच गोष्टी अ‍ॅक्सेस करू शकतात"</string>
    <string name="permission_description_summary_calendar" msgid="2846128908236787586">"ही परवानगी असलेली अ‍ॅप्स तुमचे कॅलेंडर अ‍ॅक्सेस करू शकतात"</string>
    <string name="permission_description_summary_call_log" msgid="2429916962093948340">"ही परवानगी असलेली अ‍ॅप्स फोन कॉल लॉग रीड आणि राइट करू शकतात"</string>
    <string name="permission_description_summary_camera" msgid="6699611334403400091">"ही परवानगी असलेली अ‍ॅप्स फोटो घेऊ आणि व्हिडिओ रेकॉर्ड करू शकतात"</string>
    <string name="permission_description_summary_contacts" msgid="5169995707720233126">"ही परवानगी असलेली अ‍ॅप्स तुमचे संपर्क अ‍ॅक्सेस करू शकतात"</string>
    <string name="permission_description_summary_location" msgid="687820658574645201">"ही परवानगी असलेली अ‍ॅप्स या डिव्हाइसचे स्थान अ‍ॅक्सेस करू शकतात"</string>
    <string name="permission_description_summary_microphone" msgid="2300290217308759293">"ही परवानगी असलेली अ‍ॅप्स ऑडिओ रेकॉर्ड करू शकतात"</string>
    <string name="permission_description_summary_phone" msgid="3773977614654088578">"ही परवानगी असलेली अ‍ॅप्स फोन कॉल करू आणि व्यवस्थापित करू शकतात"</string>
    <string name="permission_description_summary_sensors" msgid="6733606479604624853">"ही परवानगी असलेली अ‍ॅप्स तुमच्या महत्त्वाच्या लक्षणांबद्दलचा सेन्सर डेटा अ‍ॅक्सेस करू शकतात"</string>
    <string name="permission_description_summary_sms" msgid="8850213022386508528">"ही परवानगी असलेली अ‍ॅप्स एसएमएस मेसेज पाठवू आणि पाहू शकतात"</string>
    <string name="permission_description_summary_storage" msgid="2265909502600142621">"ही परवानगी असलेली अ‍ॅप्स तुमच्या डिव्हाइसवरील फोटो, मीडिया आणि फायली अ‍ॅक्सेस करू शकतात"</string>
    <string name="app_permission_most_recent_summary" msgid="7435245857128891808">"शेवटचा अ‍ॅक्सेस: <xliff:g id="TIME_DATE">%1$s</xliff:g>"</string>
    <string name="app_permission_most_recent_denied_summary" msgid="127066792562419809">"सध्या नाकारली आहे / शेवटचे अ‍ॅक्सेस केले: <xliff:g id="TIME_DATE">%1$s</xliff:g>"</string>
    <string name="app_permission_never_accessed_summary" msgid="594285912530635023">"कधीही अ‍ॅक्सेस केलेले नाही"</string>
    <string name="app_permission_never_accessed_denied_summary" msgid="4791195647350628165">"नाकारले / कधीही अ‍ॅक्सेस केले नाही"</string>
    <string name="allowed_header" msgid="6279244592227088158">"अनुमती असलेले"</string>
    <string name="allowed_always_header" msgid="6698473105201405782">"सर्व वेळी अनुमती आहे"</string>
>>>>>>> 42838e2e
    <string name="allowed_foreground_header" msgid="7553595563464819175">"फक्त वापरत असताना अनुमती आहे"</string>
    <string name="denied_header" msgid="2277998574238617699">"नाकारलेली"</string>
    <string name="detailed_usage_link" msgid="3990452346369247944">"तपशीलवार वापर पाहा"</string>
    <plurals name="days" formatted="false" msgid="3903419301028414979">
<<<<<<< HEAD
      <item quantity="one"><xliff:g id="NUMBER">%s</xliff:g> दिवस</item>
=======
>>>>>>> 42838e2e
      <item quantity="other"><xliff:g id="NUMBER">%s</xliff:g> दिवस</item>
    </plurals>
    <plurals name="hours" formatted="false" msgid="2123927014975877155">
<<<<<<< HEAD
      <item quantity="one"><xliff:g id="NUMBER">%s</xliff:g> तास</item>
=======
>>>>>>> 42838e2e
      <item quantity="other"><xliff:g id="NUMBER">%s</xliff:g> तास</item>
    </plurals>
    <plurals name="minutes" formatted="false" msgid="4331145652577957044">
<<<<<<< HEAD
      <item quantity="one"><xliff:g id="NUMBER">%s</xliff:g> मिनिट</item>
      <item quantity="other"><xliff:g id="NUMBER">%s</xliff:g> मिनिटे</item>
    </plurals>
    <plurals name="seconds" formatted="false" msgid="1632909606956324957">
      <item quantity="one"><xliff:g id="NUMBER">%s</xliff:g> सेकंद</item>
=======
      <item quantity="other"><xliff:g id="NUMBER">%s</xliff:g> मिनिटे</item>
      <item quantity="one">एक मिनिट</item>
    </plurals>
    <plurals name="seconds" formatted="false" msgid="1632909606956324957">
>>>>>>> 42838e2e
      <item quantity="other"><xliff:g id="NUMBER">%s</xliff:g> सेकंद</item>
    </plurals>
    <string name="permission_reminders" msgid="8040710767178843151">"परवानगी रिमाइंडर"</string>
<<<<<<< HEAD
    <string name="background_location_access_reminder_notification_title" msgid="3986986240015907758">"<xliff:g id="APP_NAME">%s</xliff:g> तुमचे स्थान वापरत आहे"</string>
    <string name="background_location_access_reminder_notification_content" msgid="2715202570602748060">"हे अ‍ॅप नेहमी तुमचे स्थान अॅक्सेस करू शकते. बदलण्यासाठी टॅप करा."</string>
    <string name="permission_subtitle_only_in_foreground" msgid="3101936262905298459">"फक्त अ‍ॅप वापरत असताना"</string>
    <string name="no_permissions_allowed" msgid="5781278485002145993">"कोणत्याही परवानगीची अनुमती नाही"</string>
    <string name="no_permissions_denied" msgid="2449583707612365442">"कोणत्याही परवानग्या नाकारल्या नाहीत"</string>
    <string name="no_apps_allowed" msgid="4529095928504611810">"कोणत्याही अॅप्सला अनुमती नाही"</string>
    <string name="no_apps_denied" msgid="2736758388618487796">"कोणतीही अॅप्स नाकारली नाहीत"</string>
    <string name="settings" msgid="2884124136779508907">"सेटिंग्ज"</string>
    <string name="accessibility_service_dialog_title_single" msgid="1613456964930225277">"<xliff:g id="SERVICE_NAME">%s</xliff:g> ला तुमच्या डिव्हाइसचा पुर्ण अ‍ॅक्सेस आहे"</string>
    <!-- no translation found for accessibility_service_dialog_title_multiple (8129325613496173909) -->
    <skip />
    <string name="accessibility_service_dialog_bottom_text_single" msgid="6932810943462703517">"<xliff:g id="SERVICE_NAME">%s</xliff:g> तुमची स्क्रीन, क्रिया आणि इनपुट, करत असलेल्या क्रिया पाहू शकेल आणि डिस्प्ले नियंत्रित करू शकेल."</string>
    <!-- no translation found for accessibility_service_dialog_bottom_text_multiple (1387803460488775887) -->
    <skip />
    <!-- no translation found for request_role_title (3611734134669430568) -->
    <skip />
    <!-- no translation found for request_role_current_default (7512045433655289638) -->
    <skip />
    <!-- no translation found for request_role_set_as_default (5706081295230541240) -->
    <skip />
    <!-- no translation found for default_app_search_keyword (6938709626391437391) -->
    <skip />
    <!-- no translation found for ongoing_usage_dialog_ok (3007005536659549573) -->
    <skip />
    <!-- no translation found for ongoing_usage_dialog_open_settings (3368892579319881043) -->
    <skip />
    <!-- no translation found for ongoing_usage_dialog_title (7173961211414061803) -->
    <skip />
    <!-- no translation found for ongoing_usage_dialog_separator (9008030412869423988) -->
    <skip />
    <!-- no translation found for ongoing_usage_dialog_last_separator (7455459775266515801) -->
    <skip />
    <string name="default_apps" msgid="8554530939151957828">"डीफॉल्ट अ‍ॅप्स"</string>
    <string name="no_default_apps" msgid="5642715159090903032">"कोणतीही डीफॉल्‍ट अ‍ॅप्स नाहीत"</string>
    <!-- no translation found for default_apps_manage_domain_urls (3146379064445013719) -->
    <skip />
    <string name="default_apps_for_work" msgid="8582151955372061208">"कार्यासाठी डीफॉल्ट"</string>
    <string name="default_app_none" msgid="7671097769303174666">"काहीही नाही"</string>
    <string name="default_app_no_apps" msgid="5344668465735677271">"अॅप्स नाहीत"</string>
    <!-- no translation found for special_app_access_search_keyword (462008045110320714) -->
    <skip />
    <string name="special_app_access" msgid="2561673957499408877">"विशेष अॅप अॅक्सेस"</string>
    <string name="no_special_app_access" msgid="994977666694457811">"कोणताही विशेष अॅप अॅक्सेस नाही"</string>
    <string name="special_app_access_no_apps" msgid="3934763650592564818">"कोणतीही अॅप्स नाहीत"</string>
    <string name="role_label_assistant" msgid="456685142560727172">"साहाय्य अ‍ॅप"</string>
    <string name="role_label_browser" msgid="6266502234308421457">"ब्राउझर अ‍ॅप"</string>
    <string name="role_label_dialer" msgid="3345895090725237533">"फोन अ‍ॅप"</string>
    <string name="role_label_sms" msgid="2262769075496017522">"एसएमएस अ‍ॅप"</string>
    <string name="role_label_emergency" msgid="2226651888638211616">"आणीबाणी अ‍ॅप"</string>
    <string name="role_label_home" msgid="7672863812639457378">"होम अ‍ॅप"</string>
    <string name="role_label_music" msgid="5900245414865932272">"म्युझिक अ‍ॅप"</string>
    <string name="role_label_gallery" msgid="6939560238495155209">"गॅलरी अ‍ॅप"</string>
    <string name="role_label_car_mode_dialer" msgid="5807291243320384807">"कार मोड फोन अ‍ॅप"</string>
    <string name="role_label_call_redirection" msgid="8902197181113231577">"कॉल रीडिरेक्‍ट करणारे अ‍ॅप"</string>
    <!-- no translation found for role_label_call_screening (1089966334646538858) -->
    <skip />
    <string name="role_label_call_companion" msgid="7369723859682076467">"सहयोगी अ‍ॅपला कॉल करा"</string>
=======
    <string name="background_location_access_reminder_notification_title" msgid="458109692937364585">"<xliff:g id="APP_NAME">%s</xliff:g> ने बॅकग्राउंडमध्ये तुमचे स्थान मिळवले"</string>
    <string name="background_location_access_reminder_notification_content" msgid="2715202570602748060">"हे अ‍ॅप नेहमी तुमचे स्थान अ‍ॅक्सेस करू शकते. बदलण्यासाठी टॅप करा."</string>
    <string name="permission_subtitle_only_in_foreground" msgid="3101936262905298459">"फक्त अ‍ॅप वापरत असताना"</string>
    <string name="no_permissions_allowed" msgid="5781278485002145993">"कोणत्याही परवानगीची अनुमती नाही"</string>
    <string name="no_permissions_denied" msgid="2449583707612365442">"कोणत्याही परवानग्या नाकारल्या नाहीत"</string>
    <string name="no_apps_allowed" msgid="4529095928504611810">"कोणत्याही अ‍ॅप्सला अनुमती नाही"</string>
    <string name="no_apps_denied" msgid="2736758388618487796">"कोणतीही अ‍ॅप्स नाकारली नाहीत"</string>
    <string name="car_permission_selected" msgid="2163426344720483487">"निवडले"</string>
    <string name="settings" msgid="2884124136779508907">"सेटिंग्ज"</string>
    <string name="accessibility_service_dialog_title_single" msgid="1613456964930225277">"<xliff:g id="SERVICE_NAME">%s</xliff:g> ला तुमच्या डिव्हाइसचा पुर्ण अ‍ॅक्सेस आहे"</string>
    <string name="accessibility_service_dialog_title_multiple" msgid="8129325613496173909">"<xliff:g id="NUM_SERVICES">%s</xliff:g> अ‍ॅक्सेसिबिलिटी अ‍ॅप्सना तुमच्या डिव्हाइसचा पूर्ण अ‍ॅक्सेस आहे"</string>
    <string name="accessibility_service_dialog_bottom_text_single" msgid="6932810943462703517">"<xliff:g id="SERVICE_NAME">%s</xliff:g> तुमची स्क्रीन, क्रिया आणि इनपुट, करत असलेल्या क्रिया पाहू शकेल आणि डिस्प्ले नियंत्रित करू शकेल."</string>
    <string name="accessibility_service_dialog_bottom_text_multiple" msgid="1387803460488775887">"ही अ‍ॅप्स तुमची स्क्रीन, कृती आणि इनपुट पाहू शकतात, कृती करू शकतात आणि डिस्प्ले नियंत्रित करू शकतात."</string>
    <string name="role_assistant_label" msgid="1755271161954896046">"डीफॉल्ट साहाय्य अ‍ॅप"</string>
    <string name="role_assistant_short_label" msgid="3048707738783655050">"साहाय्य अ‍ॅप"</string>
    <string name="role_assistant_description" msgid="8677846995018695304">"साहाय्यक अ‍ॅप्स तुम्ही पाहत असलेल्या स्क्रीनवरील माहितीच्या आधारावर तुम्हाला मदत करू शकतात. काही अ‍ॅप्स तुम्हाला एकत्रित साहाय्य देण्यासाठी लाँचर आणि व्हॉइस इनपुट सेवा दोन्हींना सपोर्ट करतात."</string>
    <string name="role_assistant_request_title" msgid="1838385568238889604">"<xliff:g id="APP_NAME">%1$s</xliff:g> तुमचे डीफॉल्ट साहाय्य अ‍ॅप म्हणून सेट करायचे?"</string>
    <string name="role_assistant_request_description" msgid="1086168907357494789">"एसएमएस, कॉल लॉगचा अ‍ॅक्सेस मिळवते"</string>
    <string name="role_browser_label" msgid="814240075813716311">"डीफॉल्ट ब्राउझर अ‍ॅप"</string>
    <string name="role_browser_short_label" msgid="6222206565850006894">"ब्राउझर अ‍ॅप"</string>
    <string name="role_browser_description" msgid="2326990202516329438">"तुम्हाला इंटरनेटचा आणि तुम्ही टॅप करत असलेल्या डिस्प्ले लिंकचा अ‍ॅक्सेस देणारी अ‍ॅप्स"</string>
    <string name="role_browser_request_title" msgid="751745081301397114">"<xliff:g id="APP_NAME">%1$s</xliff:g> तुमचे डीफॉल्ट ब्राउझर अ‍ॅप म्हणून सेट करायचे?"</string>
    <string name="role_browser_request_description" msgid="3204873553391043604">"परवानगीची गरज नाही"</string>
    <string name="role_dialer_label" msgid="7920168918746178929">"डीफॉल्ट फोन अ‍ॅप"</string>
    <string name="role_dialer_short_label" msgid="2980581587550675305">"फोन ॲप"</string>
    <string name="role_dialer_description" msgid="2684882481061320467">"तुम्हाला तुमच्या डिव्हाइसवर टेलिफोन कॉल करू आणि घेऊ देणारी अ‍ॅप्स"</string>
    <string name="role_dialer_request_title" msgid="3203802247886151514">"<xliff:g id="APP_NAME">%1$s</xliff:g> तुमचे डीफॉल्ट फोन अ‍ॅप म्हणून सेट करायचे?"</string>
    <string name="role_dialer_request_description" msgid="2931069491309771312">"कॉल लॉगचा अ‍ॅक्सेस मिळवते, एसएमएस पाठवते"</string>
    <string name="role_sms_label" msgid="6995222097027665850">"डीफॉल्ट एसएमएस अ‍ॅप"</string>
    <string name="role_sms_short_label" msgid="236955440028043972">"एसएमएस अ‍ॅप"</string>
    <string name="role_sms_description" msgid="3228552135895420442">"एसएमएस, फोटो, व्हिडिओ आणि बरेच काही पाठवण्यासाठी आणि मिळवण्यासाठी तुम्हाला तुमचा फोन नंबर वापरू देणारी अ‍ॅप्स"</string>
    <string name="role_sms_request_title" msgid="3667393846881324409">"<xliff:g id="APP_NAME">%1$s</xliff:g> तुमचे डीफॉल्ट एसएमएस अ‍ॅप म्हणून सेट करायचे?"</string>
    <string name="role_sms_request_description" msgid="4920787411350418630">"संपर्क, एसएमएस, फोनचा अ‍ॅक्सेस मिळवते"</string>
    <string name="role_emergency_label" msgid="8986482330376454686">"डीफॉल्ट आणीबाणी अ‍ॅप"</string>
    <string name="role_emergency_short_label" msgid="2546309839225058762">"आणीबाणी अ‍ॅप"</string>
    <string name="role_emergency_description" msgid="3567231505957373289">"तुम्हाला तुमची वैद्यकीय माहिती रेकॉर्ड करू देणारी आणि ती आणीबाणी प्रतिसादर्त्यांसाठी अ‍ॅक्सेसिबल करू देणारी; गंभीर हवामानविषयक घटना आणि आपत्तींबद्दल इशारे मिळवू देणारी; तुम्हाला मदतीची गरज असताना इतरांना सूचित करणारी अ‍ॅप्स"</string>
    <string name="role_emergency_request_title" msgid="6595296517085761522">"<xliff:g id="APP_NAME">%1$s</xliff:g> तुमचे डीफॉल्ट आणीबाणी अ‍ॅप म्हणून सेट करायचे?"</string>
    <string name="role_emergency_request_description" msgid="2824966073894226992">"परवानगीची गरज नाही"</string>
    <string name="role_home_label" msgid="6245106863177808486">"डीफॉल्ट होम अ‍ॅप"</string>
    <string name="role_home_short_label" msgid="4565882523300643525">"होम अ‍ॅप"</string>
    <string name="role_home_description" msgid="6736956389161158052">"तुमच्या Android डिव्हाइसवरील होम स्क्रीनची जागा घेणारी आणि तुम्हाला तुमच्या डिव्हाइसच्या आशयाचा आणि वैशिष्ट्यांचा अ‍ॅक्सेस देणारी, बरेचदा लाँचर म्हटली जाणारी अ‍ॅप्स"</string>
    <string name="role_home_request_title" msgid="2964609319767315444">"<xliff:g id="APP_NAME">%1$s</xliff:g> तुमचे डीफॉल्ट होम अ‍ॅप म्हणून सेट करायचे?"</string>
    <string name="role_home_request_description" msgid="6437733879812403277">"परवानगीची गरज नाही"</string>
    <string name="role_call_redirection_label" msgid="7555518736037919521">"डीफॉल्ट कॉल रीडिरेक्टिंग अ‍ॅप"</string>
    <string name="role_call_redirection_short_label" msgid="4214301516577863936">"कॉल रीडिरेक्‍ट करणारे अ‍ॅप"</string>
    <string name="role_call_redirection_description" msgid="769231030043298555">"तुम्हाला दुसर्‍या फोन नंबरवर आउटगोइंग कॉल फॉरवर्ड करू देणारी अ‍ॅप्स"</string>
    <string name="role_call_redirection_request_title" msgid="5719129486575088263">"<xliff:g id="APP_NAME">%1$s</xliff:g> तुमचे डीफॉल्ट कॉल रीडिरेक्‍ट करण्याचे अ‍ॅप म्हणून सेट करायचे?"</string>
    <string name="role_call_redirection_request_description" msgid="6117172580087594081">"परवानगीची गरज नाही"</string>
    <string name="role_call_screening_label" msgid="5366988848919437946">"डीफॉल्ट कॉलर आयडी आणि स्पॅम अ‍ॅप"</string>
    <string name="role_call_screening_short_label" msgid="7596133131034442273">"कॉलर आयडी आणि स्पॅम अ‍ॅप"</string>
    <string name="role_call_screening_description" msgid="4470066768170089758">"तुम्हाला येणारे कॉल ओळखू देणारी, स्पॅम आणि रोबोकॉल ब्लॉक करू देणारी, नको असलेले नंबर काढून टाकू देणारी अ‍ॅप्स"</string>
    <string name="role_call_screening_request_title" msgid="4775643776524356653">"<xliff:g id="APP_NAME">%1$s</xliff:g> तुमचे डीफॉल्ट कॉलर आयडी आणि स्पॅम अ‍ॅप म्हणून सेट करायचे?"</string>
    <string name="role_call_screening_request_description" msgid="7788142583532880646">"परवानगीची गरज नाही"</string>
    <string name="request_role_current_default" msgid="7512045433655289638">"सद्य डीफॉल्ट"</string>
    <string name="request_role_dont_ask_again" msgid="6250680190065090205">"पुन्हा विचारू नका"</string>
    <string name="request_role_set_as_default" msgid="5706081295230541240">"डीफॉल्ट सेट करा"</string>
    <string name="default_app_search_keyword" msgid="6938709626391437391">"डीफॉल्ट अ‍ॅप्स"</string>
    <string name="ongoing_usage_dialog_ok" msgid="3007005536659549573">"समजले"</string>
    <string name="ongoing_usage_dialog_open_settings" msgid="3368892579319881043">"गोपनीयता सेटिंग्ज"</string>
    <string name="ongoing_usage_dialog_title" msgid="7173961211414061803">"अ‍ॅप्स तुमचे <xliff:g id="TYPES_LIST">%s</xliff:g> वापरत आहेत"</string>
    <string name="ongoing_usage_dialog_separator" msgid="9008030412869423988">", "</string>
    <string name="ongoing_usage_dialog_last_separator" msgid="7455459775266515801">" आणि "</string>
    <string name="settings_button" msgid="4747434541214595321">"सेटिंग्ज"</string>
    <string name="default_apps" msgid="8554530939151957828">"डीफॉल्ट अ‍ॅप्स"</string>
    <string name="no_default_apps" msgid="5642715159090903032">"कोणतीही डीफॉल्‍ट अ‍ॅप्स नाहीत"</string>
    <string name="default_apps_more" msgid="3908067305593075127">"आणखी डीफॉल्ट"</string>
    <string name="default_apps_manage_domain_urls" msgid="3146379064445013719">"उघडणार्‍या लिंक"</string>
    <string name="default_apps_for_work" msgid="8582151955372061208">"कार्यासाठी डीफॉल्ट"</string>
    <string name="default_app_none" msgid="7671097769303174666">"काहीही नाही"</string>
    <string name="default_app_system_default" msgid="3870203641514466948">"(सिस्टम डीफॉल्ट)"</string>
    <string name="default_app_no_apps" msgid="5344668465735677271">"अ‍ॅप्स नाहीत"</string>
    <string name="car_default_app_selected" msgid="2813270284225505741">"निवडले"</string>
    <string name="car_default_app_selected_with_info" msgid="5067890906522338747">"निवडले - <xliff:g id="ADDITIONAL_INFO">%1$s</xliff:g>"</string>
    <string name="special_app_access_search_keyword" msgid="462008045110320714">"विशेष अ‍ॅप अ‍ॅक्सेस"</string>
    <string name="special_app_access" msgid="2561673957499408877">"विशेष ॲप अ‍ॅक्सेस"</string>
    <string name="no_special_app_access" msgid="994977666694457811">"कोणताही विशेष ॲप अ‍ॅक्सेस नाही"</string>
    <string name="special_app_access_no_apps" msgid="3934763650592564818">"कोणतीही अ‍ॅप्स नाहीत"</string>
>>>>>>> 42838e2e
    <string name="home_missing_work_profile_support" msgid="1439466272746259937">"कार्य प्रोफाइलला सपोर्ट नाही"</string>
    <string name="encryption_unaware_confirmation_message" msgid="1366058948707595596">"टीप: तुम्ही तुमचे डिव्हाइस रीस्टार्ट केल्यास आणि स्क्रीन लॉक सेट केले असल्यास, तुम्ही तुमचे डिव्हाइस अनलॉक करेपर्यंत हे अ‍ॅप सुरू होऊ शकत नाही."</string>
    <string name="assistant_confirmation_message" msgid="4529925223796676824">"तुमच्या स्क्रीनवर दृश्‍यमान असलेल्या माहितीच्या किंवा अ‍ॅप्समध्ये अ‍ॅक्सेस करता येणाऱ्या माहितीच्या समावेशासह असिस्टंट तुमच्या सिस्टिममध्ये वापरल्या जाणाऱ्या अ‍ॅप्सबद्दलची माहिती वाचू शकेल."</string>
    <string name="incident_report_channel_name" msgid="2405001892012870358">"डीबगिंग डेटा शेअर करा"</string>
    <string name="incident_report_notification_title" msgid="8506385602505147862">"तपशीलवार डीबगिंग डेटा शेअर करायचा?"</string>
    <string name="incident_report_notification_text" msgid="8316657912290049576">"<xliff:g id="APP_NAME">%1$s</xliff:g> ला डीबगिंग माहिती अपलोड करायला आवडेल."</string>
    <string name="incident_report_dialog_title" msgid="6147075171471634629">"डीबगिंग डेटा शेअर करा"</string>
<<<<<<< HEAD
    <string name="incident_report_dialog_text" msgid="6838105320223101131">"<xliff:g id="APP_NAME_0">%1$s</xliff:g> <xliff:g id="DATE">%2$s</xliff:g> रोजी <xliff:g id="TIME">%3$s</xliff:g> वाजता घेतलेल्या या डिव्हाइसमधून बग रिपोर्ट अपलोड करण्याची विनंती करत आहे. बग रिपोर्टमध्ये तुमच्या डिव्हाइसविषयीच्या किंवा अ‍ॅप्सने लॉग केलेल्या वैयक्तिक माहितीचा समावेश अहे, उदाहरणार्थ वापरकर्ता नावे, स्थान डेटा, डिव्हाइस आयडेंटिफायर आणि नेटवर्क माहिती. या माहितीसह फक्त तुम्हाला विश्वास असलेल्या लोकांसह आणि अ‍ॅप्ससह बग रिपोर्ट शेअर करा. <xliff:g id="APP_NAME_1">%4$s</xliff:g> ला बग रिपोर्ट अपलोड करण्याची अनुमती द्यायची?"</string>
    <string name="incident_report_dialog_allow_label" msgid="6863130835544805205">"अनुमती द्या"</string>
    <string name="incident_report_dialog_deny_label" msgid="1297192379930944676">"नकार द्या"</string>
    <!-- no translation found for grandfathered_modern_storage_permission_deny_warning_title (5699953608028268176) -->
    <skip />
    <!-- no translation found for grandfathered_modern_storage_permission_deny_warning_content (6960592986228883592) -->
    <skip />
    <!-- no translation found for dismiss_with_acknowledgment (2879819713128822468) -->
    <skip />
=======
    <string name="incident_report_dialog_intro" msgid="153446034925770956">"सिस्टममध्ये समस्या आली"</string>
    <string name="incident_report_dialog_text" msgid="6838105320223101131">"<xliff:g id="APP_NAME_0">%1$s</xliff:g> <xliff:g id="DATE">%2$s</xliff:g> रोजी <xliff:g id="TIME">%3$s</xliff:g> वाजता घेतलेल्या या डिव्हाइसमधून बग रिपोर्ट अपलोड करण्याची विनंती करत आहे. बग रिपोर्टमध्ये तुमच्या डिव्हाइसविषयीच्या किंवा अ‍ॅप्सने लॉग केलेल्या वैयक्तिक माहितीचा समावेश अहे, उदाहरणार्थ वापरकर्ता नावे, स्थान डेटा, डिव्हाइस आयडेंटिफायर आणि नेटवर्क माहिती. या माहितीसह फक्त तुम्हाला विश्वास असलेल्या लोकांसह आणि अ‍ॅप्ससह बग रिपोर्ट शेअर करा. <xliff:g id="APP_NAME_1">%4$s</xliff:g> ला बग रिपोर्ट अपलोड करण्याची अनुमती द्यायची?"</string>
    <string name="incident_report_error_dialog_text" msgid="1001752000696958519">"<xliff:g id="APP_NAME">%1$s</xliff:g> च्या बग रिपोर्टवर प्रक्रिया करताना एरर आली. त्यामुळे तपशीलवार डीबगिंग डेटा शेअर करणे नाकारले गेले आहे. व्यत्ययाबद्दल क्षमस्व."</string>
    <string name="incident_report_dialog_allow_label" msgid="6863130835544805205">"अनुमती द्या"</string>
    <string name="incident_report_dialog_deny_label" msgid="1297192379930944676">"नकार द्या"</string>
    <string name="adjust_user_sensitive_title" msgid="979740627674332095">"प्रगत सेटिंग्ज"</string>
    <string name="menu_adjust_user_sensitive" msgid="9016544530763156678">"प्रगत सेटिंग्ज"</string>
    <string name="adjust_user_sensitive_globally_title" msgid="4596006254112905767">"सिस्टम अ‍ॅपचा वापर दाखवा"</string>
    <string name="adjust_user_sensitive_globally_summary" msgid="4193481017313015238">"स्टेटस बार, डॅशबोर्ड आणि इतरत्र परवानग्यांसाठी सिस्टम अ‍ॅपचा वापर दाखवा"</string>
    <string name="adjust_user_sensitive_per_app_header" msgid="1372152438971168364">"पुढील गोष्टींचा वापर ठळक करा"</string>
    <string name="assistant_record_audio_user_sensitive_title" msgid="5382972366928946381">"असिस्टंट ट्रिगर डिटेक्शन दाखवा"</string>
    <string name="assistant_record_audio_user_sensitive_summary" msgid="6852572549436960848">"व्हॉइस असिस्टंट अ‍ॅक्टिव्हेट करण्यासाठी मायक्रोफोन वापरला जाईल तेव्हा स्टेटस बारमध्ये आयकन दाखवा"</string>
    <string name="permgrouprequest_storage_isolated" msgid="1019696034804170865">"&lt;b&gt;<xliff:g id="APP_NAME">%1$s</xliff:g>&lt;/b&gt; ला तुमच्या डिव्हाइसवरील फोटो, मीडिया आणि फाइल अ‍ॅक्सेस करू द्यायच्या?"</string>
>>>>>>> 42838e2e
</resources><|MERGE_RESOLUTION|>--- conflicted
+++ resolved
@@ -23,15 +23,8 @@
     <string name="app_not_found_dlg_title" msgid="8897078571059217849">"अ‍ॅप आढळले नाही"</string>
     <string name="grant_dialog_button_deny" msgid="1649644200597601964">"नकार द्या"</string>
     <string name="grant_dialog_button_deny_and_dont_ask_again" msgid="5716583584580362144">"नकार द्या आणि पुन्हा विचारू नका"</string>
-<<<<<<< HEAD
-    <!-- no translation found for grant_dialog_button_deny_background (5378693207810841555) -->
-    <skip />
-    <!-- no translation found for grant_dialog_button_deny_background_and_dont_ask_again (1032019626928637454) -->
-    <skip />
-=======
     <string name="grant_dialog_button_deny_background" msgid="5378693207810841555">"वापरात असताना अ‍ॅक्सेस ठेवा"</string>
     <string name="grant_dialog_button_deny_background_and_dont_ask_again" msgid="1032019626928637454">"ठेवा आणि पुन्हा विचारू नका"</string>
->>>>>>> 42838e2e
     <string name="grant_dialog_button_more_info" msgid="6933952978344714007">"अधिक माहिती"</string>
     <string name="grant_dialog_button_deny_anyway" msgid="6134672842863824171">"तरीही नकार द्या"</string>
     <string name="current_permission_template" msgid="5642540253562598515">"<xliff:g id="CURRENT_PERMISSION_INDEX">%1$s</xliff:g> पैकी <xliff:g id="PERMISSION_COUNT">%2$s</xliff:g>"</string>
@@ -44,19 +37,10 @@
     <string name="permission_revoked_all" msgid="6356577996164232918">"सर्व बंद केल्या"</string>
     <string name="permission_revoked_none" msgid="266013103540772023">"कोणत्याही बंद केल्या नाहीत"</string>
     <string name="grant_dialog_button_allow" msgid="2137542756625939532">"परवानगी द्या"</string>
-<<<<<<< HEAD
-    <string name="grant_dialog_button_allow_always" msgid="4201473810650722162">"प्रत्येक वेळी अनुमती द्या"</string>
-    <!-- no translation found for grant_dialog_button_allow_foreground (8090382319222429427) -->
-    <skip />
-    <!-- no translation found for grant_dialog_button_allow_background (3190568549032350790) -->
-    <skip />
-    <string name="app_permissions_breadcrumb" msgid="6174723486639913311">"अॅप्स"</string>
-=======
     <string name="grant_dialog_button_allow_always" msgid="4201473810650722162">"सर्व वेळी ॲक्सेसची अनुमती द्या"</string>
     <string name="grant_dialog_button_allow_foreground" msgid="8090382319222429427">"फक्त अ‍ॅप वापरत असताना अनुमती द्या"</string>
     <string name="grant_dialog_button_allow_background" msgid="3190568549032350790">"सर्व वेळी अनुमती द्या"</string>
     <string name="app_permissions_breadcrumb" msgid="6174723486639913311">"अ‍ॅप्स"</string>
->>>>>>> 42838e2e
     <string name="app_permissions" msgid="2778362347879465223">"अ‍ॅप परवानग्या"</string>
     <string name="app_permission_manager" msgid="3802609813311662642">"परवानगी व्यवस्थापक"</string>
     <string name="never_ask_again" msgid="7645304182523160030">"पुन्हा विचारू नका"</string>
@@ -64,44 +48,14 @@
     <string name="additional_permissions" msgid="7124470111123472154">"अतिरिक्त परवानग्या"</string>
     <string name="app_permissions_info_button_label" msgid="6566057048862462066">"अ‍ॅप माहिती उघडा"</string>
     <plurals name="additional_permissions_more" formatted="false" msgid="2232860610746920222">
-<<<<<<< HEAD
-      <item quantity="one">अधिक <xliff:g id="COUNT_1">%1$d</xliff:g></item>
-      <item quantity="other">अधिक <xliff:g id="COUNT_1">%1$d</xliff:g></item>
-=======
       <item quantity="other">अधिक <xliff:g id="COUNT_1">%1$d</xliff:g></item>
       <item quantity="one">अधिक <xliff:g id="COUNT_0">%1$d</xliff:g></item>
->>>>>>> 42838e2e
     </plurals>
     <string name="old_sdk_deny_warning" msgid="6018489265342857714">"हे अ‍ॅप Android च्या जुन्या आवृत्तीसाठी डीझाइन करण्यात आले होते. परवानगी नाकारल्यामुळे ते यापुढे अपेक्षित असल्याप्रमाणे कार्य करणार नाही."</string>
     <string name="default_permission_description" msgid="692254823411049573">"अज्ञात क्रिया करा"</string>
     <string name="app_permissions_group_summary" msgid="5019625174481872207">"<xliff:g id="COUNT_0">%1$d</xliff:g> पैकी <xliff:g id="COUNT_1">%2$d</xliff:g> अ‍ॅप्सना परवानगी दिली"</string>
     <string name="menu_show_system" msgid="7623002570829860709">"सिस्टम दर्शवा"</string>
     <string name="menu_hide_system" msgid="2274204366405029090">"सिस्टम लपवा"</string>
-<<<<<<< HEAD
-    <string name="no_apps" msgid="2377153782338039463">"कोणतेही अॅप्स नाहीत"</string>
-    <string name="location_settings" msgid="547378321761364906">"स्थान सेटिंग्ज"</string>
-    <string name="location_warning" msgid="4687406043150343369">"<xliff:g id="APP_NAME">%1$s</xliff:g> हा या डिव्‍हाइससाठी स्थान सेवांचा पुरवठादार आहे. स्थान अॅक्सेस स्थान सेटिंग्ज वरून सुधारित केला जाऊ शकतो."</string>
-    <string name="system_warning" msgid="6868290533389195836">"तुम्ही ही परवानगी नाकारल्यास, तुमच्या डिव्‍हाइसची मुलभूत वैशिष्ट्ये अपेक्षित असल्याप्रमाणे कदाचित कार्य करू शकणार नाहीत."</string>
-    <string name="permission_summary_enforced_by_policy" msgid="632945329450867948">"धोरणामुळे सक्ती केली"</string>
-    <string name="permission_summary_disabled_by_policy_background_only" msgid="137178879402491132">"धोरणामुळे बॅकग्राउंड अॅक्सेस बंद केला आहे"</string>
-    <string name="permission_summary_enabled_by_policy_background_only" msgid="2699118232240494204">"धोरणामुळे बॅकग्राउंड अॅक्सेस सुरू केला आहे"</string>
-    <string name="permission_summary_enabled_by_policy_foreground_only" msgid="8652417310534780420">"धोरणामुळे फोरग्राउंड अॅक्सेस सुरू केला आहे"</string>
-    <string name="permission_summary_enforced_by_admin" msgid="5156952484229154563">"प्रशासकाने नियंत्रित केलेले"</string>
-    <string name="permission_summary_disabled_by_admin_background_only" msgid="3580805532594984554">"प्रशासकाने बॅकग्राउंड अॅक्सेस बंद केला आहे"</string>
-    <string name="permission_summary_enabled_by_admin_background_only" msgid="5087543391647053237">"प्रशासकाने बॅकग्राउंड अॅक्सेस सुरू केला आहे"</string>
-    <string name="permission_summary_enabled_by_admin_foreground_only" msgid="4566755547230479934">"प्रशासकाने फोरग्राउंड अॅक्सेस सुरू केला आहे"</string>
-    <!-- no translation found for permission_summary_enabled_system_fixed (5463084832974856683) -->
-    <skip />
-    <!-- no translation found for background_access_chooser_dialog_choices:0 (2093938392538894210) -->
-    <!-- no translation found for background_access_chooser_dialog_choices:1 (3927338369513373750) -->
-    <!-- no translation found for background_access_chooser_dialog_choices:2 (8438068599173343936) -->
-    <!-- no translation found for permission_access_always (5419580764084361573) -->
-    <skip />
-    <!-- no translation found for permission_access_only_foreground (2857031150724321567) -->
-    <skip />
-    <!-- no translation found for permission_access_never (425385910378172045) -->
-    <skip />
-=======
     <string name="no_apps" msgid="2377153782338039463">"कोणतेही अ‍ॅप्स नाहीत"</string>
     <string name="location_settings" msgid="547378321761364906">"स्थान सेटिंग्ज"</string>
     <string name="location_warning" msgid="4687406043150343369">"<xliff:g id="APP_NAME">%1$s</xliff:g> हा या डिव्‍हाइससाठी स्थान सेवांचा पुरवठादार आहे. स्थान अ‍ॅक्सेस स्थान सेटिंग्ज वरून सुधारित केला जाऊ शकतो."</string>
@@ -121,27 +75,17 @@
     <string name="permission_access_always" msgid="5419580764084361573">"सर्व वेळी अनुमती द्या"</string>
     <string name="permission_access_only_foreground" msgid="2857031150724321567">"फक्त अ‍ॅप वापरताना अनुमती द्या"</string>
     <string name="permission_access_never" msgid="425385910378172045">"नाकारा"</string>
->>>>>>> 42838e2e
     <string name="loading" msgid="323483393167148377">"लोड होत आहे…"</string>
     <string name="all_permissions" msgid="7813580062403112957">"सर्व परवानग्या"</string>
     <string name="other_permissions" msgid="1956312685853070715">"अन्य अ‍ॅप क्षमता"</string>
     <string name="permission_request_title" msgid="6779348653783761548">"परवानगीची विनंती"</string>
     <string name="screen_overlay_title" msgid="1632732130312696010">"स्क्रीन ओव्हरले आढळले"</string>
-<<<<<<< HEAD
-    <string name="screen_overlay_message" msgid="3222033787364955006">"हे परवानगी सेटिंग बदलण्‍यासाठी, तुम्हाला सेटिंग्ज &gt; अॅप्स मधून स्क्रीन ओव्हरले बंद करावे लागेल"</string>
-    <string name="screen_overlay_button" msgid="3554849308322944411">"सेटिंग्ज उघडा"</string>
-    <string name="wear_not_allowed_dlg_title" msgid="6923880912091041609">"Android Wear"</string>
-    <string name="wear_not_allowed_dlg_text" msgid="8731817202551430387">"इंस्टॉल करा/अनइंस्टॉल करा क्रिया Wear वर सपोर्ट करत नाहीत."</string>
-    <string name="permission_review_title_template_install" msgid="8131698354985303888">"&lt;b&gt;<xliff:g id="APP_NAME">%1$s</xliff:g>&lt;/b&gt; ला काय अॅक्सेस करण्‍याची परवानगी द्यावी ते निवडा"</string>
-    <string name="permission_review_title_template_update" msgid="7597155653571395485">"&lt;b&gt;<xliff:g id="APP_NAME">%1$s</xliff:g>&lt;/b&gt; अपडेट केले गेले आहे. या अॅपला काय अॅक्सेस करण्‍याची परवानगी द्यावी ते निवडा."</string>
-=======
     <string name="screen_overlay_message" msgid="3222033787364955006">"हे परवानगी सेटिंग बदलण्‍यासाठी, तुम्हाला सेटिंग्ज &gt; अ‍ॅप्स मधून स्क्रीन ओव्हरले बंद करावे लागेल"</string>
     <string name="screen_overlay_button" msgid="3554849308322944411">"सेटिंग्ज उघडा"</string>
     <string name="wear_not_allowed_dlg_title" msgid="6923880912091041609">"Android Wear"</string>
     <string name="wear_not_allowed_dlg_text" msgid="8731817202551430387">"इंस्टॉल करा/अनइंस्टॉल करा क्रिया Wear वर सपोर्ट करत नाहीत."</string>
     <string name="permission_review_title_template_install" msgid="8131698354985303888">"&lt;b&gt;<xliff:g id="APP_NAME">%1$s</xliff:g>&lt;/b&gt; ला काय अ‍ॅक्सेस करण्‍याची परवानगी द्यावी ते निवडा"</string>
     <string name="permission_review_title_template_update" msgid="7597155653571395485">"&lt;b&gt;<xliff:g id="APP_NAME">%1$s</xliff:g>&lt;/b&gt; अपडेट केले गेले आहे. या ॲपला काय अ‍ॅक्सेस करण्‍याची परवानगी द्यावी ते निवडा."</string>
->>>>>>> 42838e2e
     <string name="review_button_cancel" msgid="7108377593627664194">"रद्द करा"</string>
     <string name="review_button_continue" msgid="1367925420132212571">"सुरू ठेवा"</string>
     <string name="new_permissions_category" msgid="7242713808413888679">"नवीन परवानग्या"</string>
@@ -149,117 +93,14 @@
     <string name="message_staging" msgid="641286607664721291">"अ‍ॅप सुरुवातीच्या स्थितीत आहे…"</string>
     <string name="app_name_unknown" msgid="8288360585728122735">"अज्ञात"</string>
     <string name="permission_usage_title" msgid="6808284837306026819">"डॅशबोर्ड"</string>
-<<<<<<< HEAD
-    <!-- no translation found for permission_usage_summary_foreground (3203419920107457274) -->
-    <skip />
-    <!-- no translation found for permission_usage_summary_background (5719598203265078254) -->
-    <skip />
-=======
     <string name="permission_usage_summary_foreground" msgid="2482299388611440256">"शेवटचे अ‍ॅक्सेस केले: <xliff:g id="TIME">%1$s</xliff:g>\nअ‍ॅप वापरात असताना शेवटचे अ‍ॅक्सेस केले"</string>
     <string name="permission_usage_summary_background" msgid="4789805581854248472">"शेवटचे अ‍ॅक्सेस केले: <xliff:g id="TIME">%1$s</xliff:g>\nबॅकग्राउंडमध्ये शेवटचे अ‍ॅक्सेस केले"</string>
->>>>>>> 42838e2e
     <string name="permission_usage_any_permission" msgid="7824062114364689751">"कोणतीही परवानगी"</string>
     <string name="permission_usage_any_time" msgid="313857697004329939">"कधीही"</string>
     <string name="permission_usage_last_7_days" msgid="4553199171543115540">"शेवटचे सात दिवस"</string>
     <string name="permission_usage_last_day" msgid="4149912805759768249">"गेल्या २४ तासात"</string>
     <string name="permission_usage_last_hour" msgid="2907717357748648755">"शेवटचा एक तास"</string>
     <string name="permission_usage_last_15_minutes" msgid="8092341409350314280">"शेवटची १५ मिनिटे"</string>
-<<<<<<< HEAD
-    <string name="permission_usage_last_minute" msgid="1712931459994781087">"अंतिम एक मिनिट"</string>
-    <string name="no_permission_usages" msgid="698858628357371611">"वापराची परवानगी नाही"</string>
-    <!-- no translation found for permission_usage_list_title_any_time (5641676869304328239) -->
-    <skip />
-    <!-- no translation found for permission_usage_list_title_last_7_days (2972289322203714509) -->
-    <skip />
-    <!-- no translation found for permission_usage_list_title_last_day (6298662604046093174) -->
-    <skip />
-    <!-- no translation found for permission_usage_list_title_last_hour (7224982939487774388) -->
-    <skip />
-    <!-- no translation found for permission_usage_list_title_last_15_minutes (49045607172810502) -->
-    <skip />
-    <!-- no translation found for permission_usage_list_title_last_minute (7716966405942817635) -->
-    <skip />
-    <!-- no translation found for permission_usage_bar_chart_title_any_time (862654449303514044) -->
-    <skip />
-    <!-- no translation found for permission_usage_bar_chart_title_last_7_days (5393381637937213483) -->
-    <skip />
-    <!-- no translation found for permission_usage_bar_chart_title_last_day (7202567658282481259) -->
-    <skip />
-    <!-- no translation found for permission_usage_bar_chart_title_last_hour (4672313408976666479) -->
-    <skip />
-    <!-- no translation found for permission_usage_bar_chart_title_last_15_minutes (1776918144361651860) -->
-    <skip />
-    <!-- no translation found for permission_usage_bar_chart_title_last_minute (236300476767668315) -->
-    <skip />
-    <!-- no translation found for app_permission_usage_bar_label (7261634017833698654) -->
-    <!-- no translation found for permission_usage_view_details (4728049344017619500) -->
-    <skip />
-    <string name="app_permission_usage_filter_label" msgid="8700139296200468389">"यानुसार फिल्टर केले: <xliff:g id="PERM">%1$s</xliff:g>"</string>
-    <string name="app_permission_usage_remove_filter" msgid="2046234519591857627">"फिल्टर काढून टाका"</string>
-    <string name="filter_by_title" msgid="5940302511365561845">"यानुसार फिल्टर करा"</string>
-    <string name="filter_by_permissions" msgid="7761207093643478436">"परवानग्यांनुसार फिल्टर करा"</string>
-    <!-- no translation found for filter_by_time (1763143592970195407) -->
-    <skip />
-    <string name="sort_spinner_most_permissions" msgid="7512752810135216720">"सर्वाधिक परवानग्या"</string>
-    <string name="sort_spinner_most_accesses" msgid="8939431242431209447">"सर्वाधिक अॅक्सेस"</string>
-    <string name="sort_spinner_recent" msgid="8391312947480880412">"नुकतेच"</string>
-    <!-- no translation found for sort_by_app (1912228966803416485) -->
-    <skip />
-    <!-- no translation found for sort_by_time (8280378662234104410) -->
-    <skip />
-    <!-- no translation found for item_separator (8266062815210378175) -->
-    <skip />
-    <string name="permission_usage_refresh" msgid="2182775682810005148">"रिफ्रेश करा"</string>
-    <!-- no translation found for permission_usage_permission_filter_subtitle (5539392196389332769) -->
-    <string name="app_permission_usage_title" msgid="5641038589468666526">"अ‍ॅप परवानग्यांचा वापर"</string>
-    <string name="app_permission_usage_summary" msgid="8560461104458882198">"अॅक्सेस करा: <xliff:g id="NUM">%1$s</xliff:g> वेळा. एकूण कालावधी: <xliff:g id="DURATION">%2$s</xliff:g>. <xliff:g id="TIME">%3$s</xliff:g> पूर्वी शेवटचे वापरले."</string>
-    <string name="app_permission_usage_summary_no_duration" msgid="4040424337831328212">"अॅक्सेस करा: <xliff:g id="NUM">%1$s</xliff:g> वेळा. <xliff:g id="TIME">%2$s</xliff:g> पूर्वी शेवटचे वापरले."</string>
-    <string name="app_permission_button_allow" msgid="1358817292836175593">"अनुमती द्या"</string>
-    <string name="app_permission_button_allow_always" msgid="4313513946865105788">"सर्व वेळी अनुमती द्या"</string>
-    <!-- no translation found for app_permission_button_allow_foreground (2303741829613210541) -->
-    <skip />
-    <string name="app_permission_button_deny" msgid="5716368368650638408">"नकार द्या"</string>
-    <string name="app_permission_title" msgid="2453000050669052385">"<xliff:g id="PERM">%1$s</xliff:g> परवानगी"</string>
-    <!-- no translation found for app_permission_header (228974007660007656) -->
-    <skip />
-    <!-- no translation found for app_permission_footer_usage_summary (1034436308858219976) -->
-    <skip />
-    <!-- no translation found for app_permission_footer_no_usages (4444374134047275841) -->
-    <skip />
-    <!-- no translation found for app_permission_footer_app_permissions_link (8033278634020892918) -->
-    <skip />
-    <!-- no translation found for app_permission_footer_permission_apps_link (8759141212929298774) -->
-    <skip />
-    <!-- no translation found for permission_description_summary_generic (5479202003136667039) -->
-    <skip />
-    <!-- no translation found for permission_description_summary_activity_recognition (2022880340017289990) -->
-    <skip />
-    <!-- no translation found for permission_description_summary_calendar (2846128908236787586) -->
-    <skip />
-    <!-- no translation found for permission_description_summary_call_log (2429916962093948340) -->
-    <skip />
-    <!-- no translation found for permission_description_summary_camera (6699611334403400091) -->
-    <skip />
-    <!-- no translation found for permission_description_summary_contacts (5169995707720233126) -->
-    <skip />
-    <!-- no translation found for permission_description_summary_location (687820658574645201) -->
-    <skip />
-    <!-- no translation found for permission_description_summary_media_aural (2102206495149326019) -->
-    <skip />
-    <!-- no translation found for permission_description_summary_media_visual (3105938942794669520) -->
-    <skip />
-    <!-- no translation found for permission_description_summary_microphone (2300290217308759293) -->
-    <skip />
-    <!-- no translation found for permission_description_summary_phone (3773977614654088578) -->
-    <skip />
-    <!-- no translation found for permission_description_summary_sensors (6733606479604624853) -->
-    <skip />
-    <!-- no translation found for permission_description_summary_sms (8850213022386508528) -->
-    <skip />
-    <string name="app_permission_most_recent_summary" msgid="7435245857128891808">"शेवटचा अ‍ॅक्सेस: <xliff:g id="TIME_DATE">%1$s</xliff:g>"</string>
-    <string name="app_permission_never_accessed_summary" msgid="594285912530635023">"कधीही अ‍ॅक्सेस केलेले नाही"</string>
-    <string name="allowed_header" msgid="6279244592227088158">"अनुमती असलेले"</string>
-=======
     <string name="permission_usage_last_minute" msgid="1712931459994781087">"शेवटचा एक मिनिट"</string>
     <string name="no_permission_usages" msgid="698858628357371611">"वापराची परवानगी नाही"</string>
     <string name="permission_usage_list_title_any_time" msgid="5641676869304328239">"कोणत्याही वेळी सर्वात अलीकडील अ‍ॅक्सेस"</string>
@@ -349,99 +190,26 @@
     <string name="app_permission_never_accessed_denied_summary" msgid="4791195647350628165">"नाकारले / कधीही अ‍ॅक्सेस केले नाही"</string>
     <string name="allowed_header" msgid="6279244592227088158">"अनुमती असलेले"</string>
     <string name="allowed_always_header" msgid="6698473105201405782">"सर्व वेळी अनुमती आहे"</string>
->>>>>>> 42838e2e
     <string name="allowed_foreground_header" msgid="7553595563464819175">"फक्त वापरत असताना अनुमती आहे"</string>
     <string name="denied_header" msgid="2277998574238617699">"नाकारलेली"</string>
     <string name="detailed_usage_link" msgid="3990452346369247944">"तपशीलवार वापर पाहा"</string>
     <plurals name="days" formatted="false" msgid="3903419301028414979">
-<<<<<<< HEAD
-      <item quantity="one"><xliff:g id="NUMBER">%s</xliff:g> दिवस</item>
-=======
->>>>>>> 42838e2e
       <item quantity="other"><xliff:g id="NUMBER">%s</xliff:g> दिवस</item>
+      <item quantity="one">एक दिवस</item>
     </plurals>
     <plurals name="hours" formatted="false" msgid="2123927014975877155">
-<<<<<<< HEAD
-      <item quantity="one"><xliff:g id="NUMBER">%s</xliff:g> तास</item>
-=======
->>>>>>> 42838e2e
       <item quantity="other"><xliff:g id="NUMBER">%s</xliff:g> तास</item>
+      <item quantity="one">एक तास</item>
     </plurals>
     <plurals name="minutes" formatted="false" msgid="4331145652577957044">
-<<<<<<< HEAD
-      <item quantity="one"><xliff:g id="NUMBER">%s</xliff:g> मिनिट</item>
-      <item quantity="other"><xliff:g id="NUMBER">%s</xliff:g> मिनिटे</item>
-    </plurals>
-    <plurals name="seconds" formatted="false" msgid="1632909606956324957">
-      <item quantity="one"><xliff:g id="NUMBER">%s</xliff:g> सेकंद</item>
-=======
       <item quantity="other"><xliff:g id="NUMBER">%s</xliff:g> मिनिटे</item>
       <item quantity="one">एक मिनिट</item>
     </plurals>
     <plurals name="seconds" formatted="false" msgid="1632909606956324957">
->>>>>>> 42838e2e
       <item quantity="other"><xliff:g id="NUMBER">%s</xliff:g> सेकंद</item>
+      <item quantity="one">एक सेकंद</item>
     </plurals>
     <string name="permission_reminders" msgid="8040710767178843151">"परवानगी रिमाइंडर"</string>
-<<<<<<< HEAD
-    <string name="background_location_access_reminder_notification_title" msgid="3986986240015907758">"<xliff:g id="APP_NAME">%s</xliff:g> तुमचे स्थान वापरत आहे"</string>
-    <string name="background_location_access_reminder_notification_content" msgid="2715202570602748060">"हे अ‍ॅप नेहमी तुमचे स्थान अॅक्सेस करू शकते. बदलण्यासाठी टॅप करा."</string>
-    <string name="permission_subtitle_only_in_foreground" msgid="3101936262905298459">"फक्त अ‍ॅप वापरत असताना"</string>
-    <string name="no_permissions_allowed" msgid="5781278485002145993">"कोणत्याही परवानगीची अनुमती नाही"</string>
-    <string name="no_permissions_denied" msgid="2449583707612365442">"कोणत्याही परवानग्या नाकारल्या नाहीत"</string>
-    <string name="no_apps_allowed" msgid="4529095928504611810">"कोणत्याही अॅप्सला अनुमती नाही"</string>
-    <string name="no_apps_denied" msgid="2736758388618487796">"कोणतीही अॅप्स नाकारली नाहीत"</string>
-    <string name="settings" msgid="2884124136779508907">"सेटिंग्ज"</string>
-    <string name="accessibility_service_dialog_title_single" msgid="1613456964930225277">"<xliff:g id="SERVICE_NAME">%s</xliff:g> ला तुमच्या डिव्हाइसचा पुर्ण अ‍ॅक्सेस आहे"</string>
-    <!-- no translation found for accessibility_service_dialog_title_multiple (8129325613496173909) -->
-    <skip />
-    <string name="accessibility_service_dialog_bottom_text_single" msgid="6932810943462703517">"<xliff:g id="SERVICE_NAME">%s</xliff:g> तुमची स्क्रीन, क्रिया आणि इनपुट, करत असलेल्या क्रिया पाहू शकेल आणि डिस्प्ले नियंत्रित करू शकेल."</string>
-    <!-- no translation found for accessibility_service_dialog_bottom_text_multiple (1387803460488775887) -->
-    <skip />
-    <!-- no translation found for request_role_title (3611734134669430568) -->
-    <skip />
-    <!-- no translation found for request_role_current_default (7512045433655289638) -->
-    <skip />
-    <!-- no translation found for request_role_set_as_default (5706081295230541240) -->
-    <skip />
-    <!-- no translation found for default_app_search_keyword (6938709626391437391) -->
-    <skip />
-    <!-- no translation found for ongoing_usage_dialog_ok (3007005536659549573) -->
-    <skip />
-    <!-- no translation found for ongoing_usage_dialog_open_settings (3368892579319881043) -->
-    <skip />
-    <!-- no translation found for ongoing_usage_dialog_title (7173961211414061803) -->
-    <skip />
-    <!-- no translation found for ongoing_usage_dialog_separator (9008030412869423988) -->
-    <skip />
-    <!-- no translation found for ongoing_usage_dialog_last_separator (7455459775266515801) -->
-    <skip />
-    <string name="default_apps" msgid="8554530939151957828">"डीफॉल्ट अ‍ॅप्स"</string>
-    <string name="no_default_apps" msgid="5642715159090903032">"कोणतीही डीफॉल्‍ट अ‍ॅप्स नाहीत"</string>
-    <!-- no translation found for default_apps_manage_domain_urls (3146379064445013719) -->
-    <skip />
-    <string name="default_apps_for_work" msgid="8582151955372061208">"कार्यासाठी डीफॉल्ट"</string>
-    <string name="default_app_none" msgid="7671097769303174666">"काहीही नाही"</string>
-    <string name="default_app_no_apps" msgid="5344668465735677271">"अॅप्स नाहीत"</string>
-    <!-- no translation found for special_app_access_search_keyword (462008045110320714) -->
-    <skip />
-    <string name="special_app_access" msgid="2561673957499408877">"विशेष अॅप अॅक्सेस"</string>
-    <string name="no_special_app_access" msgid="994977666694457811">"कोणताही विशेष अॅप अॅक्सेस नाही"</string>
-    <string name="special_app_access_no_apps" msgid="3934763650592564818">"कोणतीही अॅप्स नाहीत"</string>
-    <string name="role_label_assistant" msgid="456685142560727172">"साहाय्य अ‍ॅप"</string>
-    <string name="role_label_browser" msgid="6266502234308421457">"ब्राउझर अ‍ॅप"</string>
-    <string name="role_label_dialer" msgid="3345895090725237533">"फोन अ‍ॅप"</string>
-    <string name="role_label_sms" msgid="2262769075496017522">"एसएमएस अ‍ॅप"</string>
-    <string name="role_label_emergency" msgid="2226651888638211616">"आणीबाणी अ‍ॅप"</string>
-    <string name="role_label_home" msgid="7672863812639457378">"होम अ‍ॅप"</string>
-    <string name="role_label_music" msgid="5900245414865932272">"म्युझिक अ‍ॅप"</string>
-    <string name="role_label_gallery" msgid="6939560238495155209">"गॅलरी अ‍ॅप"</string>
-    <string name="role_label_car_mode_dialer" msgid="5807291243320384807">"कार मोड फोन अ‍ॅप"</string>
-    <string name="role_label_call_redirection" msgid="8902197181113231577">"कॉल रीडिरेक्‍ट करणारे अ‍ॅप"</string>
-    <!-- no translation found for role_label_call_screening (1089966334646538858) -->
-    <skip />
-    <string name="role_label_call_companion" msgid="7369723859682076467">"सहयोगी अ‍ॅपला कॉल करा"</string>
-=======
     <string name="background_location_access_reminder_notification_title" msgid="458109692937364585">"<xliff:g id="APP_NAME">%s</xliff:g> ने बॅकग्राउंडमध्ये तुमचे स्थान मिळवले"</string>
     <string name="background_location_access_reminder_notification_content" msgid="2715202570602748060">"हे अ‍ॅप नेहमी तुमचे स्थान अ‍ॅक्सेस करू शकते. बदलण्यासाठी टॅप करा."</string>
     <string name="permission_subtitle_only_in_foreground" msgid="3101936262905298459">"फक्त अ‍ॅप वापरत असताना"</string>
@@ -519,7 +287,6 @@
     <string name="special_app_access" msgid="2561673957499408877">"विशेष ॲप अ‍ॅक्सेस"</string>
     <string name="no_special_app_access" msgid="994977666694457811">"कोणताही विशेष ॲप अ‍ॅक्सेस नाही"</string>
     <string name="special_app_access_no_apps" msgid="3934763650592564818">"कोणतीही अ‍ॅप्स नाहीत"</string>
->>>>>>> 42838e2e
     <string name="home_missing_work_profile_support" msgid="1439466272746259937">"कार्य प्रोफाइलला सपोर्ट नाही"</string>
     <string name="encryption_unaware_confirmation_message" msgid="1366058948707595596">"टीप: तुम्ही तुमचे डिव्हाइस रीस्टार्ट केल्यास आणि स्क्रीन लॉक सेट केले असल्यास, तुम्ही तुमचे डिव्हाइस अनलॉक करेपर्यंत हे अ‍ॅप सुरू होऊ शकत नाही."</string>
     <string name="assistant_confirmation_message" msgid="4529925223796676824">"तुमच्या स्क्रीनवर दृश्‍यमान असलेल्या माहितीच्या किंवा अ‍ॅप्समध्ये अ‍ॅक्सेस करता येणाऱ्या माहितीच्या समावेशासह असिस्टंट तुमच्या सिस्टिममध्ये वापरल्या जाणाऱ्या अ‍ॅप्सबद्दलची माहिती वाचू शकेल."</string>
@@ -527,17 +294,6 @@
     <string name="incident_report_notification_title" msgid="8506385602505147862">"तपशीलवार डीबगिंग डेटा शेअर करायचा?"</string>
     <string name="incident_report_notification_text" msgid="8316657912290049576">"<xliff:g id="APP_NAME">%1$s</xliff:g> ला डीबगिंग माहिती अपलोड करायला आवडेल."</string>
     <string name="incident_report_dialog_title" msgid="6147075171471634629">"डीबगिंग डेटा शेअर करा"</string>
-<<<<<<< HEAD
-    <string name="incident_report_dialog_text" msgid="6838105320223101131">"<xliff:g id="APP_NAME_0">%1$s</xliff:g> <xliff:g id="DATE">%2$s</xliff:g> रोजी <xliff:g id="TIME">%3$s</xliff:g> वाजता घेतलेल्या या डिव्हाइसमधून बग रिपोर्ट अपलोड करण्याची विनंती करत आहे. बग रिपोर्टमध्ये तुमच्या डिव्हाइसविषयीच्या किंवा अ‍ॅप्सने लॉग केलेल्या वैयक्तिक माहितीचा समावेश अहे, उदाहरणार्थ वापरकर्ता नावे, स्थान डेटा, डिव्हाइस आयडेंटिफायर आणि नेटवर्क माहिती. या माहितीसह फक्त तुम्हाला विश्वास असलेल्या लोकांसह आणि अ‍ॅप्ससह बग रिपोर्ट शेअर करा. <xliff:g id="APP_NAME_1">%4$s</xliff:g> ला बग रिपोर्ट अपलोड करण्याची अनुमती द्यायची?"</string>
-    <string name="incident_report_dialog_allow_label" msgid="6863130835544805205">"अनुमती द्या"</string>
-    <string name="incident_report_dialog_deny_label" msgid="1297192379930944676">"नकार द्या"</string>
-    <!-- no translation found for grandfathered_modern_storage_permission_deny_warning_title (5699953608028268176) -->
-    <skip />
-    <!-- no translation found for grandfathered_modern_storage_permission_deny_warning_content (6960592986228883592) -->
-    <skip />
-    <!-- no translation found for dismiss_with_acknowledgment (2879819713128822468) -->
-    <skip />
-=======
     <string name="incident_report_dialog_intro" msgid="153446034925770956">"सिस्टममध्ये समस्या आली"</string>
     <string name="incident_report_dialog_text" msgid="6838105320223101131">"<xliff:g id="APP_NAME_0">%1$s</xliff:g> <xliff:g id="DATE">%2$s</xliff:g> रोजी <xliff:g id="TIME">%3$s</xliff:g> वाजता घेतलेल्या या डिव्हाइसमधून बग रिपोर्ट अपलोड करण्याची विनंती करत आहे. बग रिपोर्टमध्ये तुमच्या डिव्हाइसविषयीच्या किंवा अ‍ॅप्सने लॉग केलेल्या वैयक्तिक माहितीचा समावेश अहे, उदाहरणार्थ वापरकर्ता नावे, स्थान डेटा, डिव्हाइस आयडेंटिफायर आणि नेटवर्क माहिती. या माहितीसह फक्त तुम्हाला विश्वास असलेल्या लोकांसह आणि अ‍ॅप्ससह बग रिपोर्ट शेअर करा. <xliff:g id="APP_NAME_1">%4$s</xliff:g> ला बग रिपोर्ट अपलोड करण्याची अनुमती द्यायची?"</string>
     <string name="incident_report_error_dialog_text" msgid="1001752000696958519">"<xliff:g id="APP_NAME">%1$s</xliff:g> च्या बग रिपोर्टवर प्रक्रिया करताना एरर आली. त्यामुळे तपशीलवार डीबगिंग डेटा शेअर करणे नाकारले गेले आहे. व्यत्ययाबद्दल क्षमस्व."</string>
@@ -551,5 +307,4 @@
     <string name="assistant_record_audio_user_sensitive_title" msgid="5382972366928946381">"असिस्टंट ट्रिगर डिटेक्शन दाखवा"</string>
     <string name="assistant_record_audio_user_sensitive_summary" msgid="6852572549436960848">"व्हॉइस असिस्टंट अ‍ॅक्टिव्हेट करण्यासाठी मायक्रोफोन वापरला जाईल तेव्हा स्टेटस बारमध्ये आयकन दाखवा"</string>
     <string name="permgrouprequest_storage_isolated" msgid="1019696034804170865">"&lt;b&gt;<xliff:g id="APP_NAME">%1$s</xliff:g>&lt;/b&gt; ला तुमच्या डिव्हाइसवरील फोटो, मीडिया आणि फाइल अ‍ॅक्सेस करू द्यायच्या?"</string>
->>>>>>> 42838e2e
 </resources>